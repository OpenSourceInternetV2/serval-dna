/*
Serval Rhizome file sharing
Copyright (C) 2012 The Serval Project, Inc.

This program is free software; you can redistribute it and/or
modify it under the terms of the GNU General Public License
as published by the Free Software Foundation; either version 2
of the License, or (at your option) any later version.

This program is distributed in the hope that it will be useful,
but WITHOUT ANY WARRANTY; without even the implied warranty of
MERCHANTABILITY or FITNESS FOR A PARTICULAR PURPOSE.  See the
GNU General Public License for more details.

You should have received a copy of the GNU General Public License
along with this program; if not, write to the Free Software
Foundation, Inc., 51 Franklin Street, Fifth Floor, Boston, MA  02110-1301, USA.
*/

#define __RHIZOME_INLINE
#include <stdlib.h>
#include <time.h>
#include "serval.h"
#include "conf.h"
#include "rhizome.h"
#include "strbuf.h"
#include "strbuf_helpers.h"
#include "str.h"

static char rhizome_thisdatastore_path[256];

const char *rhizome_datastore_path()
{
  if (!rhizome_thisdatastore_path[0])
    rhizome_set_datastore_path(NULL);
  return rhizome_thisdatastore_path;
}

int rhizome_set_datastore_path(const char *path)
{
  strbuf b = strbuf_local(rhizome_thisdatastore_path, sizeof rhizome_thisdatastore_path);
  strbuf_path_join(b, serval_instancepath(), config.rhizome.datastore_path, path, NULL);
  INFOF("Rhizome datastore path = %s", alloca_str_toprint(rhizome_thisdatastore_path));
  return 0;
}

int form_rhizome_datastore_path(char * buf, size_t bufsiz, const char *fmt, ...)
{
  va_list ap;
  strbuf b = strbuf_local(buf, bufsiz);
  strbuf_puts(b, rhizome_datastore_path());
  if (fmt) {
    va_start(ap, fmt);
    if (*strbuf_substr(b, -1) != '/')
      strbuf_putc(b, '/');
    strbuf_vsprintf(b, fmt, ap);
    va_end(ap);
  }
  if (strbuf_overrun(b)) {
      WHY("Path buffer overrun");
      return 0;
  }
  return 1;
}

int form_rhizome_import_path(char * buf, size_t bufsiz, const char *fmt, ...)
{
  va_list ap;
  strbuf b = strbuf_local(buf, bufsiz);
  strbuf_sprintf(b, "%s/import", rhizome_datastore_path());
  if (fmt) {
    va_start(ap, fmt);
    strbuf_putc(b, '/');
    strbuf_vsprintf(b, fmt, ap);
    va_end(ap);
  }
  if (strbuf_overrun(b)) {
      WHY("Path buffer overrun");
      return 0;
  }
  return 1;
}

int create_rhizome_datastore_dir()
{
  if (config.debug.rhizome) DEBUGF("mkdirs(%s, 0700)", rhizome_datastore_path());
  return mkdirs(rhizome_datastore_path(), 0700);
}

int create_rhizome_import_dir()
{
  char dirname[1024];
  if (!form_rhizome_import_path(dirname, sizeof dirname, NULL))
    return -1;
  if (config.debug.rhizome) DEBUGF("mkdirs(%s, 0700)", dirname);
  return mkdirs(dirname, 0700);
}

sqlite3 *rhizome_db=NULL;

/* XXX Requires a messy join that might be slow. */
int rhizome_manifest_priority(sqlite_retry_state *retry, const char *id)
{
  long long result = 0;
  if (sqlite_exec_int64_retry(retry, &result,
	"select max(grouplist.priorty) from grouplist,manifests,groupmemberships"
	" where manifests.id='%s'"
	"   and grouplist.id=groupmemberships.groupid"
	"   and groupmemberships.manifestid=manifests.id;",
	id
      ) == -1
  )
    return -1;
  return (int) result;
}

int is_debug_rhizome()
{
  return config.debug.rhizome;
}

int is_debug_rhizome_ads()
{
  return config.debug.rhizome_ads;
}

static int (*sqlite_trace_func)() = is_debug_rhizome;
const struct __sourceloc *sqlite_trace_whence = NULL;

static void sqlite_trace_callback(void *context, const char *rendered_sql)
{
  if (sqlite_trace_func())
    logMessage(LOG_LEVEL_DEBUG, sqlite_trace_whence ? *sqlite_trace_whence : __HERE__, "%s", rendered_sql);
}

/* This function allows code like:
 *
 *    debugflags_t oldmask = sqlite_set_debugmask(DEBUG_SOMETHING_ELSE);
 *    ...
 *    sqlite3_stmt *statement = sqlite_prepare(&retry, "select blah blah blah");
 *    while (sqlite_step_retry(&retry, statement) == SQLITE_ROW) {
 *	// do blah blah blah
 *    }
 *    ...
 *    sqlite_set_debugmask(oldmask);
 *    return result;
 *
 * so that code can choose which DEBUG_ flags control the logging of rendered SQL queries.
 *
 * @author Andrew Bettison <andrew@servalproject.com>
 */
int (*sqlite_set_tracefunc(int (*newfunc)()))()
{
  int (*oldfunc)() = sqlite_trace_func;
  sqlite_trace_func = newfunc;
  return oldfunc;
}

void sqlite_log(void *ignored, int result, const char *msg){
  WARNF("Sqlite: %d %s", result, msg);
}

static void verify_bundles(){
  // assume that only the manifest itself can be trusted
  // fetch all manifests and reinsert them.
  sqlite_retry_state retry = SQLITE_RETRY_STATE_DEFAULT;
  // This cursor must be ordered descending as re-inserting the manifests will give them a new higher manifest id.
  // If we didn't, we'd get stuck in an infinite loop.
  sqlite3_stmt *statement = sqlite_prepare(&retry, "SELECT ROWID, MANIFEST FROM MANIFESTS ORDER BY ROWID DESC;");
  while(sqlite_step_retry(&retry, statement)==SQLITE_ROW){
    sqlite3_int64 rowid = sqlite3_column_int64(statement, 0);
    const void *manifest = sqlite3_column_blob(statement, 1);
    int manifest_length = sqlite3_column_bytes(statement, 1);
    
    rhizome_manifest *m=rhizome_new_manifest();
    int ret=0;
    ret = rhizome_read_manifest_file(m, manifest, manifest_length);
    if (ret==0 && m->errors)
      ret=-1;
    if (ret==0)
      ret=rhizome_manifest_verify(m);
    if (ret==0){
      m->finalised=1;
      m->manifest_bytes=m->manifest_all_bytes;
      // store it again, to ensure it is valid and stored correctly with matching file content.
      ret=rhizome_store_bundle(m);
    }
    if (ret!=0){
      DEBUGF("Removing invalid manifest entry @%lld", rowid);
      //sqlite_exec_void_retry(&retry, "DELETE FROM MANIFESTS WHERE ROWID=%lld;", rowid);
    }
    rhizome_manifest_free(m);
  }
  sqlite3_finalize(statement);
}

/*
 * The MANIFESTS table 'author' column records the cryptographically verified SID of the author
 * that has write permission on the bundle, ie, possesses the Rhizome secret key that generated the
 * BID, and hence can derive the Bundle Secret from the bundle's BK field:
 * - The MANIFESTS table 'author' column is set to the author SID when a bundle is created
 *   locally bu a non-secret identity, so no verification need ever be performed for one's own
 *   bundles while they remain in the Rhizome store.
 * - When a bundle is imported, the 'author' column is set to NULL to indicate that no
 *   verification has passed yet.  This includes one's own bundles that have been purged from
 *   the local Rhizome store then recovered from a remote Rhizome node.
 * - When a manifest with NULL 'author' is examined closely, ie extracted, not merely
 *   listed, the keyring is searched for an identity that is the author.  If an author is
 *   found, the MANIFESTS table 'author' column is updated.  This allows one to regain the
 *   ability to overwrite one's own bundles that have been lost but recovered from an exterior
 *   Rhizome node.
 * - The above check automates the "own bundle recovery" mechanism at the expense of a CPU-heavy
 *   cryptographic check every time a foreign bundle is examined, but at least listing is fast.
 *   This will not scale as many identities are added to the keyring.  It will eventually have to be
 *   replaced with a means to cache positive and negative verifications in the Rhizome db for local,
 *   non-secret identities.
 *
 * -- Andrew Bettison <andrew@servalproject.com>, October 2012
 */

int rhizome_opendb()
{
  if (rhizome_db) return 0;

  IN();
  
  if (create_rhizome_datastore_dir() == -1){
    RETURN(WHY("No Directory"));
  }
  char dbpath[1024];
  if (!sqlite3_temp_directory){
    if (!FORM_RHIZOME_DATASTORE_PATH(dbpath, "")){
      RETURN(WHY("Invalid path"));
    }
    sqlite3_temp_directory = sqlite3_mprintf("%s", dbpath);
  }
  
  if (!FORM_RHIZOME_DATASTORE_PATH(dbpath, "rhizome.db")){
    RETURN(WHY("Invalid path"));
  }

  sqlite3_config(SQLITE_CONFIG_LOG,sqlite_log,NULL);
  
  if (sqlite3_open(dbpath,&rhizome_db)){
    RETURN(WHYF("SQLite could not open database %s: %s", dbpath, sqlite3_errmsg(rhizome_db)));
  }
  sqlite3_trace(rhizome_db, sqlite_trace_callback, NULL);
  int loglevel = (config.debug.rhizome) ? LOG_LEVEL_DEBUG : LOG_LEVEL_SILENT;

  /* Read Rhizome configuration */
  if (config.debug.rhizome) {
    DEBUGF("Rhizome will use %lluB of storage for its database.", (unsigned long long) config.rhizome.database_size);
  }
  
  sqlite_retry_state retry = SQLITE_RETRY_STATE_DEFAULT;

  long long version;
  if (sqlite_exec_int64_retry(&retry, &version, "PRAGMA user_version;") == -1)
    RETURN(-1);
  
  if (version<1){
    /* Create tables as required */
    sqlite_exec_void_loglevel(loglevel, "PRAGMA auto_vacuum=2;");
    if (	sqlite_exec_void_retry(&retry, "CREATE TABLE IF NOT EXISTS GROUPLIST(id text not null primary key, closed integer,ciphered integer,priority integer);") == -1
      ||	sqlite_exec_void_retry(&retry, "CREATE TABLE IF NOT EXISTS MANIFESTS(id text not null primary key, version integer,inserttime integer, filesize integer, filehash text, author text, bar blob, manifest blob);") == -1
      ||	sqlite_exec_void_retry(&retry, "CREATE TABLE IF NOT EXISTS FILES(id text not null primary key, length integer, highestpriority integer, datavalid integer, inserttime integer);") == -1
      ||	sqlite_exec_void_retry(&retry, "CREATE TABLE IF NOT EXISTS FILEBLOBS(id text not null primary key, data blob);") == -1
      ||	sqlite_exec_void_retry(&retry, "DROP TABLE IF EXISTS FILEMANIFESTS;") == -1
      ||	sqlite_exec_void_retry(&retry, "CREATE TABLE IF NOT EXISTS GROUPMEMBERSHIPS(manifestid text not null, groupid text not null);") == -1
      ||	sqlite_exec_void_retry(&retry, "CREATE TABLE IF NOT EXISTS VERIFICATIONS(sid text not null, did text, name text, starttime integer, endtime integer, signature blob);") == -1
    ) {
      RETURN(WHY("Failed to create schema"));
    }

    /* Create indexes if they don't already exist */
    sqlite_exec_void_loglevel(LOG_LEVEL_WARN, "CREATE INDEX IF NOT EXISTS bundlesizeindex ON manifests (filesize);");
    sqlite_exec_void_loglevel(LOG_LEVEL_WARN, "CREATE INDEX IF NOT EXISTS IDX_MANIFESTS_HASH ON MANIFESTS(filehash);");
    
    sqlite_exec_void_loglevel(LOG_LEVEL_WARN, "PRAGMA user_version=1;");
  }
  if (version<2){
    sqlite_exec_void_loglevel(LOG_LEVEL_WARN, "ALTER TABLE MANIFESTS ADD COLUMN service text;");
    sqlite_exec_void_loglevel(LOG_LEVEL_WARN, "ALTER TABLE MANIFESTS ADD COLUMN name text;");
    sqlite_exec_void_loglevel(LOG_LEVEL_WARN, "ALTER TABLE MANIFESTS ADD COLUMN sender text collate nocase;");
    sqlite_exec_void_loglevel(LOG_LEVEL_WARN, "ALTER TABLE MANIFESTS ADD COLUMN recipient text collate nocase;");
    // if more bundle verification is required in later upgrades, move this to the end, don't run it more than once.
    verify_bundles();
    sqlite_exec_void_loglevel(LOG_LEVEL_WARN, "PRAGMA user_version=2;");
  }
  
  if (version<3){
    sqlite_exec_void_loglevel(LOG_LEVEL_WARN, "CREATE INDEX IF NOT EXISTS IDX_MANIFESTS_ID_VERSION ON MANIFESTS(id, version);");
    sqlite_exec_void_loglevel(LOG_LEVEL_WARN, "PRAGMA user_version=3;");
  }
  
  // TODO recreate tables with collate nocase on hex columns
  
  /* Future schema updates should be performed here. 
   The above schema can be assumed to exist.
   All changes should attempt to preserve any existing data */
  
  // We can't delete a file that is being transferred in another process at this very moment...
<<<<<<< HEAD
=======
  if (config.rhizome.clean_on_open)
    rhizome_cleanup(NULL);
>>>>>>> 39065558
  RETURN(0);
  OUT();
}

int rhizome_close_db()
{
  IN();
  if (rhizome_db) {
    if (!sqlite3_get_autocommit(rhizome_db)){
      WHY("Uncommitted transaction!");
      sqlite_exec_void("ROLLBACK;");
    }
    sqlite3_stmt *stmt = NULL;
    while ((stmt = sqlite3_next_stmt(rhizome_db, stmt))) {
      const char *sql = sqlite3_sql(stmt);
      WARNF("closing Rhizome db with unfinalised statement: %s", sql ? sql : "BLOB");
    }
    int r = sqlite3_close(rhizome_db);
    if (r != SQLITE_OK)
      RETURN(WHYF("Failed to close sqlite database, %s",sqlite3_errmsg(rhizome_db)));
  }
  rhizome_db=NULL;
  RETURN(0);
  OUT();
}

/* SQL query retry logic.

   The common retry-on-busy logic is factored into this function.  This logic encapsulates the
   maximum time (timeout) that the caller may wait for a lock to be released and the sleep interval
   while waiting.  The way to use it is this:

      sqlite_retry_state retry = SQLITE_RETRY_STATE_DEFAULT;
      do ret = some_sqlite_operation(...);
        while (is_busy(ret) && sqlite_retry(&retry, "some_sqlite_operation"));
      if (is_error(ret) || is_busy(ret))
	return -1; // an error has already been logged
      sqlite_retry_done(&retry, "some_sqlite_operation");
      ...

   If the database is currently locked for updates, then some_sqlite_operation() will return a code
   indicating busy (which is distinguishable from the codes for success or any other error).
   sqlite_retry() will then log a DEBUG or INFO message, sleep for a short period and return true if
   the timeout has not been reached.  It keeps this information in the 'retry' variable, which must
   be initialised as shown.  As long as the timeout has not been reached, sqlite_retry() will keep
   sleeping and returning true.  If the timeout is reached, then sqlite_retry() will log an error
   and return false.  If the operation is successful, sqlite_retry_done() must be called to log the
   success as a DEBUG or INFO message to provide closure to the prior messages already logged by
   sqlite_retry() and to reset the 'retry' variable for re-use.

   The timeout and sleep interval depend on whether the caller is the servald server process or not.
   See the definition of the SQLITE_RETRY_STATE_DEFAULT macro for the default settings.

   A single 'retry' variable may be initialised once then used for a succession of database
   operations.  If invoked by the server process, then the timeout timer will not be reset by
   sqlite_retry() or sqlite_retry_done(), so that the timeout limit will apply to the cumulative
   latency, not just to each individual query, which could potentially add up to much greater
   latency than desired.  However, in non-server processes, each query may be allowed its own
   timeout, giving a greater chance of success at the expense of potentially greater latency.
 */

/* In the servald server process, by default we retry every 10 ms for up to 50 ms, so as to not
   introduce too much latency into server responsiveness.  In other processes (eg, Batphone MeshMS
   thread), by default we allow busy retries to go for over a second, waiting 100 ms between each
   retry.
 */
sqlite_retry_state sqlite_retry_state_init(int serverLimit, int serverSleep, int otherLimit, int otherSleep)
{
  return (sqlite_retry_state){
      .limit = serverMode ? (serverLimit < 0 ? 50 : serverLimit) : (otherLimit < 0 ? 5000 : otherLimit),
      .sleep = serverMode ? (serverSleep < 0 ? 10 : serverSleep) : (otherSleep < 0 ? 100 : otherSleep),
      .elapsed = 0,
      .start = -1,
      .busytries = 0
    };
}

int _sqlite_retry(struct __sourceloc __whence, sqlite_retry_state *retry, const char *action)
{
  time_ms_t now = gettime_ms();
  ++retry->busytries;
  if (retry->start == -1)
    retry->start = now;
  retry->elapsed = now - retry->start;
  
  INFOF("%s on try %u after %.3f seconds (limit %.3f): %s",
      sqlite3_errmsg(rhizome_db),
      retry->busytries,
      (retry->elapsed) / 1e3,
      (retry->limit) / 1e3,
      action
    );
  
  if (retry->elapsed >= retry->limit) {
    // reset ready for next query
    retry->busytries = 0;
    if (!serverMode)
      retry->start = -1;
    return 0; // tell caller to stop trying
  }
  
  if (retry->sleep)
    sleep_ms(retry->sleep);
  return 1; // tell caller to try again
}

void _sqlite_retry_done(struct __sourceloc __whence, sqlite_retry_state *retry, const char *action)
{
  if (retry->busytries) {
    time_ms_t now = gettime_ms();
    INFOF("succeeded on try %u after %.3f seconds (limit %.3f): %s",
	retry->busytries + 1,
	(now - retry->start) / 1e3,
	(retry->limit) / 1e3,
	action
      );
  }
  // reset ready for next query
  retry->busytries = 0;
  if (!serverMode)
    retry->start = -1;
}

/*
   Convenience wrapper for preparing an SQL command.
   Returns -1 if an error occurs (logged as an error), otherwise zero with the prepared
   statement in *statement.
 */
sqlite3_stmt *_sqlite_prepare(struct __sourceloc __whence, sqlite_retry_state *retry, const char *sqlformat, ...)
{
  strbuf sql = strbuf_alloca(8192);
  strbuf_va_printf(sql, sqlformat);
  return _sqlite_prepare_loglevel(__whence, LOG_LEVEL_ERROR, retry, sql);
}

sqlite3_stmt *_sqlite_prepare_loglevel(struct __sourceloc __whence, int log_level, sqlite_retry_state *retry, strbuf stmt)
{
  sqlite3_stmt *statement = NULL;
  if (strbuf_overrun(stmt)) {
    WHYF("SQL overrun: %s", strbuf_str(stmt));
    return NULL;
  }
  if (!rhizome_db && rhizome_opendb() == -1)
    return NULL;
  while (1) {
    switch (sqlite3_prepare_v2(rhizome_db, strbuf_str(stmt), -1, &statement, NULL)) {
      case SQLITE_OK:
	return statement;
      case SQLITE_BUSY:
      case SQLITE_LOCKED:
	if (retry && _sqlite_retry(__whence, retry, strbuf_str(stmt))) {
	  break; // back to sqlite3_prepare_v2()
	}
	// fall through...
      default:
	LOGF(log_level, "query invalid, %s: %s", sqlite3_errmsg(rhizome_db), strbuf_str(stmt));
	sqlite3_finalize(statement);
	return NULL;
    }
  }
}

int _sqlite_step_retry(struct __sourceloc __whence, int log_level, sqlite_retry_state *retry, sqlite3_stmt *statement)
{
  int ret = -1;
  sqlite_trace_whence = &__whence;
  while (statement) {
    int stepcode = sqlite3_step(statement);
    switch (stepcode) {
      case SQLITE_OK:
      case SQLITE_DONE:
      case SQLITE_ROW:
	if (retry)
	  _sqlite_retry_done(__whence, retry, sqlite3_sql(statement));
	ret = stepcode;
	statement = NULL;
	break;
      case SQLITE_BUSY:
      case SQLITE_LOCKED:
	if (retry && _sqlite_retry(__whence, retry, sqlite3_sql(statement))) {
	  sqlite3_reset(statement);
	  break; // back to sqlite3_step()
	}
	// fall through...
      default:
	LOGF(log_level, "query failed (%d), %s: %s", stepcode, sqlite3_errmsg(rhizome_db), sqlite3_sql(statement));
	ret = -1;
	statement = NULL;
	break;
    }
  }
  sqlite_trace_whence = NULL;
  return ret;
}

/*
 * Convenience wrapper for executing a prepared SQL statement where the row outputs are not wanted.
 * Always finalises the statement before returning.
 *
 * If an error occurs then logs it at the given level and returns -1.
 *
 * If 'retry' is non-NULL and the BUSY error occurs (indicating the database is locked, ie,
 * currently in use by another process), then resets the statement and retries while sqlite_retry()
 * returns true.  If sqlite_retry() returns false then returns -1.
 *
 * Otherwise returns the number of rows (SQLITE_ROW) results, which will be zero if the first result
 * was SQLITE_OK or SQLITE_DONE.
 *
 * @author Andrew Bettison <andrew@servalproject.com>
 */
static int _sqlite_exec_prepared(struct __sourceloc __whence, int log_level, sqlite_retry_state *retry, sqlite3_stmt *statement)
{
  if (!statement)
    return -1;
  int rowcount = 0;
  int stepcode;
  while ((stepcode = _sqlite_step_retry(__whence, log_level, retry, statement)) == SQLITE_ROW)
    ++rowcount;
  sqlite3_finalize(statement);
  if (sqlite_trace_func())
    DEBUGF("rowcount=%d changes=%d", rowcount, sqlite3_changes(rhizome_db));
  return sqlite_code_ok(stepcode) ? rowcount : -1;
}

static int _sqlite_vexec_void(struct __sourceloc __whence, int log_level, sqlite_retry_state *retry, const char *sqlformat, va_list ap)
{
  strbuf stmt = strbuf_alloca(8192);
  strbuf_vsprintf(stmt, sqlformat, ap);
  int rowcount = _sqlite_exec_prepared(__whence, log_level, retry, _sqlite_prepare_loglevel(__whence, log_level, retry, stmt));
  if (rowcount == -1)
    return -1;
  if (rowcount)
    WARNF("void query unexpectedly returned %d row%s", rowcount, rowcount == 1 ? "" : "s");
  return sqlite3_changes(rhizome_db);
}

/* Convenience wrapper for executing an SQL command that returns no value.
 * If an error occurs then logs it at ERROR level and returns -1.  Otherwise returns the number of
 * rows changed by the command.
 *
 * @author Andrew Bettison <andrew@servalproject.com>
 */
int _sqlite_exec_void(struct __sourceloc __whence, const char *sqlformat, ...)
{
  va_list ap;
  va_start(ap, sqlformat);
  sqlite_retry_state retry = SQLITE_RETRY_STATE_DEFAULT;
  int ret = _sqlite_vexec_void(__whence, LOG_LEVEL_ERROR, &retry, sqlformat, ap);
  va_end(ap);
  return ret;
}

/* Same as sqlite_exec_void(), but logs any error at the given level instead of ERROR.
 *
 * @author Andrew Bettison <andrew@servalproject.com>
 */
int _sqlite_exec_void_loglevel(struct __sourceloc __whence, int log_level, const char *sqlformat, ...)
{
  va_list ap;
  va_start(ap, sqlformat);
  sqlite_retry_state retry = SQLITE_RETRY_STATE_DEFAULT;
  int ret = _sqlite_vexec_void(__whence, log_level, &retry, sqlformat, ap);
  va_end(ap);
  return ret;
}

/* Same as sqlite_exec_void() but if the statement cannot be executed because the database is
 * currently locked for updates, then will call sqlite_retry() on the supplied retry state variable
 * instead of its own, internal one.  If 'retry' is passed as NULL, then will not sleep and retry at
 * all in the event of a busy condition, but will log it as an error and return immediately.
 *
 * @author Andrew Bettison <andrew@servalproject.com>
 */
int _sqlite_exec_void_retry(struct __sourceloc __whence, sqlite_retry_state *retry, const char *sqlformat, ...)
{
  va_list ap;
  va_start(ap, sqlformat);
  int ret = _sqlite_vexec_void(__whence, LOG_LEVEL_ERROR, retry, sqlformat, ap);
  va_end(ap);
  return ret;
}

/* Same as sqlite_exec_void_retry(), but logs any error at the given level instead of ERROR.
 *
 * @author Andrew Bettison <andrew@servalproject.com>
 */
int _sqlite_exec_void_retry_loglevel(struct __sourceloc __whence, int log_level, sqlite_retry_state *retry, const char *sqlformat, ...)
{
  va_list ap;
  va_start(ap, sqlformat);
  int ret = _sqlite_vexec_void(__whence, log_level, retry, sqlformat, ap);
  va_end(ap);
  return ret;
}

static int _sqlite_vexec_int64(struct __sourceloc __whence, sqlite_retry_state *retry, long long *result, const char *sqlformat, va_list ap)
{
  strbuf stmt = strbuf_alloca(8192);
  strbuf_vsprintf(stmt, sqlformat, ap);
  sqlite3_stmt *statement = _sqlite_prepare_loglevel(__whence, LOG_LEVEL_ERROR, retry, stmt);
  if (!statement)
    return -1;
  int ret = 0;
  int rowcount = 0;
  int stepcode;
  while ((stepcode = _sqlite_step_retry(__whence, LOG_LEVEL_ERROR, retry, statement)) == SQLITE_ROW) {
    int columncount = sqlite3_column_count(statement);
    if (columncount != 1)
      ret = WHYF("incorrect column count %d (should be 1): %s", columncount, sqlite3_sql(statement));
    else if (++rowcount == 1)
      *result = sqlite3_column_int64(statement, 0);
  }
  if (rowcount > 1)
    WARNF("query unexpectedly returned %d rows, ignored all but first", rowcount);
  sqlite3_finalize(statement);
  if (!sqlite_code_ok(stepcode) || ret == -1)
    return -1;
  if (sqlite_trace_func())
    DEBUGF("rowcount=%d changes=%d", rowcount, sqlite3_changes(rhizome_db));
  return rowcount;
}

/*
 * Convenience wrapper for executing an SQL command that returns a single int64 value.
 * Logs an error and returns -1 if an error occurs.
 * If no row is found, then returns 0 and does not alter *result.
 * If exactly one row is found, the assigns its value to *result and returns 1.
 * If more than one row is found, then logs a warning, assigns the value of the first row to *result
 * and returns the number of rows.
 *
 * @author Andrew Bettison <andrew@servalproject.com>
 */
int _sqlite_exec_int64(struct __sourceloc __whence, long long *result, const char *sqlformat,...)
{
  va_list ap;
  va_start(ap, sqlformat);
  sqlite_retry_state retry = SQLITE_RETRY_STATE_DEFAULT;
  int ret = _sqlite_vexec_int64(__whence, &retry, result, sqlformat, ap);
  va_end(ap);
  return ret;
}

/* Same as sqlite_exec_int64() but if the statement cannot be executed because the database is
 * currently locked for updates, then will call sqlite_retry() on the supplied retry state variable
 * instead of its own, internal one.  If 'retry' is passed as NULL, then will not sleep and retry at
 * all in the event of a busy condition, but will log it as an error and return immediately.
 *
 * @author Andrew Bettison <andrew@servalproject.com>
 */
int _sqlite_exec_int64_retry(struct __sourceloc __whence, sqlite_retry_state *retry, long long *result, const char *sqlformat,...)
{
  va_list ap;
  va_start(ap, sqlformat);
  int ret = _sqlite_vexec_int64(__whence, retry, result, sqlformat, ap);
  va_end(ap);
  return ret;
}

/* Convenience wrapper for executing an SQL command that returns a single text value.
 * Logs an error and returns -1 if an error occurs, otherwise the number of rows that were found:
 *  0 means no rows, nothing is appended to the strbuf
 *  1 means exactly one row, appends its column to the strbuf
 *  2 more than one row, logs a warning and appends the first row's column to the strbuf
 *
 * @author Andrew Bettison <andrew@servalproject.com>
 */
int _sqlite_exec_strbuf(struct __sourceloc __whence, strbuf sb, const char *sqlformat,...)
{
  sqlite_retry_state retry = SQLITE_RETRY_STATE_DEFAULT;
  va_list ap;
  va_start(ap, sqlformat);
  int ret = _sqlite_vexec_strbuf_retry(__whence, &retry, sb, sqlformat, ap);
  va_end(ap);
  return ret;
}

int _sqlite_exec_strbuf_retry(struct __sourceloc __whence, sqlite_retry_state *retry, strbuf sb, const char *sqlformat, ...)
{
  va_list ap;
  va_start(ap, sqlformat);
  int ret = _sqlite_vexec_strbuf_retry(__whence, retry, sb, sqlformat, ap);
  va_end(ap);
  return ret;
}

int _sqlite_vexec_strbuf_retry(struct __sourceloc __whence, sqlite_retry_state *retry, strbuf sb, const char *sqlformat, va_list ap)
{
  strbuf stmt = strbuf_alloca(8192);
  strbuf_vsprintf(stmt, sqlformat, ap);
  sqlite3_stmt *statement = _sqlite_prepare_loglevel(__whence, LOG_LEVEL_ERROR, retry, stmt);
  if (!statement)
    return -1;
  int ret = 0;
  int rowcount = 0;
  int stepcode;
  while ((stepcode = _sqlite_step_retry(__whence, LOG_LEVEL_ERROR, retry, statement)) == SQLITE_ROW) {
    int columncount = sqlite3_column_count(statement);
    if (columncount != 1)
      ret - WHYF("incorrect column count %d (should be 1): %s", columncount, sqlite3_sql(statement));
    else if (++rowcount == 1)
      strbuf_puts(sb, (const char *)sqlite3_column_text(statement, 0));
  }
  if (rowcount > 1)
    WARNF("query unexpectedly returned %d rows, ignored all but first", rowcount);
  sqlite3_finalize(statement);
  return sqlite_code_ok(stepcode) && ret != -1 ? rowcount : -1;
}

long long rhizome_database_used_bytes()
{
  long long db_page_size;
  long long db_page_count;
  long long db_free_page_count;
  if (	sqlite_exec_int64(&db_page_size, "PRAGMA page_size;") == -1LL
    ||  sqlite_exec_int64(&db_page_count, "PRAGMA page_count;") == -1LL
    ||	sqlite_exec_int64(&db_free_page_count, "PRAGMA free_count;") == -1LL
  )
    return WHY("Cannot measure database used bytes");
  return db_page_size * (db_page_count - db_free_page_count);
}

<<<<<<< HEAD
int rhizome_database_filehash_from_id(const char *id, uint64_t version, char hash[SHA512_DIGEST_STRING_LENGTH])
{
  IN();
  
  strbuf hash_sb = strbuf_local(hash, SHA512_DIGEST_STRING_LENGTH);
  RETURN(sqlite_exec_strbuf(hash_sb, "SELECT filehash FROM MANIFESTS WHERE manifests.version=%lld AND manifests.id='%s';",
			    version,id));
  OUT();
}

void rhizome_cleanup()
=======
int rhizome_cleanup(struct rhizome_cleanup_report *report)
>>>>>>> 39065558
{
  IN();
  /* FIXME
  // clean out unreferenced files
  // TODO keep updating inserttime for *very* long transfers?
<<<<<<< HEAD
  if (sqlite_exec_void("DELETE FROM FILES WHERE inserttime < %lld AND datavalid=0;", gettime_ms() - 300000)) {
    WARNF("delete failed: %s", sqlite3_errmsg(rhizome_db));
  }
  if (sqlite_exec_void("DELETE FROM FILES WHERE inserttime < %lld AND datavalid=1 AND NOT EXISTS( SELECT  1 FROM MANIFESTS WHERE MANIFESTS.filehash = FILES.id);", gettime_ms() - 1000)) {
    WARNF("delete failed: %s", sqlite3_errmsg(rhizome_db));
  }
  // Clean up unreferenced blobs and files
  {
    char sqlcmd[1024];
    strbuf b = strbuf_local(sqlcmd, sizeof sqlcmd);
    strbuf_puts(b, "SELECT rowid FROM fileblobs WHERE TYPEOF(data)<>\"blob\" AND NOT EXISTS ( SELECT  1 FROM FILES WHERE FILES.id = FILEBLOBS.id );");
    if (!strbuf_overrun(b)) {
      sqlite_retry_state retry = SQLITE_RETRY_STATE_DEFAULT;
      sqlite3_stmt *statement = sqlite_prepare(&retry, "%s", strbuf_str(b));
      while (sqlite_step_retry(&retry, statement) == SQLITE_ROW) {
	int64_t rowid = sqlite3_column_int64(statement, 0);
	char *blobfile=rhizome_database_get_blob_filename(rowid);
	if (blobfile) {
	  INFOF("Cleaning up orphaned blob file %s",blobfile);
	  unlink(blobfile);
	}
      }
      sqlite3_finalize(statement);
    }
    if (sqlite_exec_void("DELETE FROM FILEBLOBS WHERE NOT EXISTS ( SELECT  1 FROM FILES WHERE FILES.id = FILEBLOBS.id );")) {
      WARNF("delete failed: %s", sqlite3_errmsg(rhizome_db));
    }
  }
   */
  OUT();
=======
  int ret;
  ret = sqlite_exec_void_loglevel(LOG_LEVEL_WARN, "DELETE FROM FILES WHERE inserttime < %lld AND datavalid=0;", gettime_ms() - 300000);
  if (report)
    report->deleted_stale_incoming_files = ret;
  ret = sqlite_exec_void_loglevel(LOG_LEVEL_WARN, "DELETE FROM FILES WHERE inserttime < %lld AND datavalid=1 AND NOT EXISTS( SELECT  1 FROM MANIFESTS WHERE MANIFESTS.filehash = FILES.id);", gettime_ms() - 1000);
  if (report)
    report->deleted_orphan_files = ret;
  ret = sqlite_exec_void_loglevel(LOG_LEVEL_WARN, "DELETE FROM FILEBLOBS WHERE NOT EXISTS ( SELECT  1 FROM FILES WHERE FILES.id = FILEBLOBS.id );");
  if (report)
    report->deleted_orphan_fileblobs = ret;
  RETURN(0);
>>>>>>> 39065558
}

int rhizome_make_space(int group_priority, long long bytes)
{
  /* Asked for impossibly large amount */
  if (bytes>=(config.rhizome.database_size-65536))
    return WHYF("bytes=%lld is too large", bytes);

  long long db_used = rhizome_database_used_bytes();
  if (db_used == -1)
    return -1;
  
  rhizome_cleanup(NULL);
  
  /* If there is already enough space now, then do nothing more */
  if (db_used<=(config.rhizome.database_size-bytes-65536))
    return 0;

  /* Okay, not enough space, so free up some. */
  sqlite_retry_state retry = SQLITE_RETRY_STATE_DEFAULT;
  sqlite3_stmt *statement = sqlite_prepare(&retry, "select id,length from files where highestpriority < %d order by descending length", group_priority);
  if (!statement)
    return -1;
  while (bytes > (config.rhizome.database_size - 65536 - rhizome_database_used_bytes())
      && sqlite_step_retry(&retry, statement) == SQLITE_ROW
  ) {
    /* Make sure we can drop this blob, and if so drop it, and recalculate number of bytes required */
    const unsigned char *id;

    /* Get values */
    if (sqlite3_column_type(statement, 0)==SQLITE_TEXT)
      id = sqlite3_column_text(statement, 0);
    else {
      WHY("Incorrect type in id column of files table");
      break;
    }
    if (sqlite3_column_type(statement, 1)==SQLITE_INTEGER)
      ; //length=sqlite3_column_int(statement, 1);
    else {
      WHY("Incorrect type in length column of files table");
      break;
    }
    /* Try to drop this file from storage, discarding any references that do not trump the priority
       of this request.  The query done earlier should ensure this, but it doesn't hurt to be
       paranoid, and it also protects against inconsistency in the database. */
    rhizome_drop_stored_file((char *)id, group_priority + 1);
  }
  sqlite3_finalize(statement);

  //long long equal_priority_larger_file_space_used = sqlite_exec_int64("SELECT COUNT(length) FROM FILES WHERE highestpriority=%d and length>%lld",group_priority,bytes);
  /* XXX Get rid of any equal priority files that are larger than this one */

  /* XXX Get rid of any higher priority files that are not relevant in this time or location */

  /* Couldn't make space */
  return WHY("Incomplete");
}

/* Drop the specified file from storage, and any manifests that reference it, 
   provided that none of those manifests are being retained at a higher priority
   than the maximum specified here. */
int rhizome_drop_stored_file(const char *id,int maximum_priority)
{
  if (!rhizome_str_is_file_hash(id))
    return WHYF("invalid file hash id=%s", alloca_toprint(-1, id, strlen(id)));
  sqlite_retry_state retry = SQLITE_RETRY_STATE_DEFAULT;
  sqlite3_stmt *statement = sqlite_prepare(&retry, "select id from manifests where filehash='%s'", id);
  if (!statement)
    return WHYF("Could not drop stored file id=%s", id);
  int can_drop = 1;
  while (sqlite_step_retry(&retry, statement) == SQLITE_ROW) {
    /* Find manifests for this file */
    if (sqlite3_column_type(statement, 0) != SQLITE_TEXT) {
      WHYF("Incorrect type in id column of manifests table");
      break;
    }
    const char *manifestId = (char *) sqlite3_column_text(statement, 0);
    /* Check that manifest is not part of a higher priority group.
	If so, we cannot drop the manifest or the file.
	However, we will keep iterating, as we can still drop any other manifests pointing to this file
	that are lower priority, and thus free up a little space. */
    int priority = rhizome_manifest_priority(&retry, manifestId);
    if (priority == -1)
      WHYF("Cannot drop fileid=%s due to error, manifestId=%s", id, manifestId);
    else if (priority > maximum_priority) {
      WHYF("Cannot drop fileid=%s due to manifest priority, manifestId=%s", id, manifestId);
      can_drop = 0;
    } else {
      if (config.debug.rhizome)
	DEBUGF("removing stale manifests, groupmemberships");
      sqlite_exec_void_retry(&retry, "delete from manifests where id='%s';", manifestId);
      sqlite_exec_void_retry(&retry, "delete from keypairs where public='%s';", manifestId);
      sqlite_exec_void_retry(&retry, "delete from groupmemberships where manifestid='%s';", manifestId);
    }
  }
  sqlite3_finalize(statement);
  if (can_drop) {
    sqlite_exec_void_retry(&retry, "delete from files where id='%s';",id);
    rhizome_store_delete(id);
    sqlite_exec_void_retry(&retry, "delete from fileblobs where id='%s';",id);
  }
  return 0;
}

/*
  Store the specified manifest into the sqlite database.
  We assume that sufficient space has been made for us.
  The manifest should be finalised, and so we don't need to
  look at the underlying manifest file, but can just write m->manifest_data
  as a blob.

  associated_filename needs to be read in and stored as a blob.  Hopefully that
  can be done in pieces so that we don't have memory exhaustion issues on small
  architectures.  However, we do know it's hash apriori from m, and so we can
  skip loading the file in if it is already stored.  mmap() apparently works on
  Linux FAT file systems, and is probably the best choice since it doesn't need
  all pages to be in RAM at the same time.

  SQLite does allow modifying of blobs once stored in the database.
  The trick is to insert the blob as all zeroes using a special function, and then
  substitute bytes in the blog progressively.

  We need to also need to create the appropriate row(s) in the MANIFESTS, FILES, 
   and GROUPMEMBERSHIPS tables, and possibly GROUPLIST as well.
 */
int rhizome_store_bundle(rhizome_manifest *m)
{
  if (!m->finalised) return WHY("Manifest was not finalised");

  if (m->haveSecret) {
    /* We used to store the secret in the database, but we don't anymore, as we use 
     the BK field in the manifest. So nothing to do here. */
  } else {
    /* We don't have the secret for this manifest, so only allow updates if 
     the self-signature is valid */
    if (!m->selfSigned)
      return WHY("Manifest is not signed, and I don't have the key.  Manifest might be forged or corrupt.");
  }

  char manifestid[RHIZOME_MANIFEST_ID_STRLEN + 1];
  rhizome_manifest_get(m, "id", manifestid, sizeof manifestid);
  str_toupper_inplace(manifestid);

  /* Bind BAR to data field */
  unsigned char bar[RHIZOME_BAR_BYTES];
  rhizome_manifest_to_bar(m,bar);

  /* Store the file (but not if it is already in the database) */
  char filehash[RHIZOME_FILEHASH_STRLEN + 1];
  if (m->fileLength > 0) {
    strncpy(filehash, m->fileHexHash, sizeof filehash);
    str_toupper_inplace(filehash);

    if (!rhizome_exists(filehash))
      return WHY("File should already be stored by now");
  } else {
    filehash[0] = '\0';
  }

  const char *author = is_sid_any(m->author) ? NULL : alloca_tohex_sid(m->author);
  const char *name = rhizome_manifest_get(m, "name", NULL, 0);
  const char *sender = rhizome_manifest_get(m, "sender", NULL, 0);
  const char *recipient = rhizome_manifest_get(m, "recipient", NULL, 0);
  const char *service = rhizome_manifest_get(m, "service", NULL, 0);
  
  sqlite_retry_state retry = SQLITE_RETRY_STATE_DEFAULT;
  if (sqlite_exec_void_retry(&retry, "BEGIN TRANSACTION;") == -1)
    return WHY("Failed to begin transaction");
  
  sqlite3_stmt *stmt;
  if ((stmt = sqlite_prepare(&retry, "INSERT OR REPLACE INTO MANIFESTS(id,manifest,version,inserttime,bar,filesize,filehash,author,service,name,sender,recipient) VALUES(?,?,?,?,?,?,?,?,?,?,?,?);")) == NULL)
    goto rollback;
  if (!(   sqlite_code_ok(sqlite3_bind_text(stmt, 1, manifestid, -1, SQLITE_STATIC))
        && sqlite_code_ok(sqlite3_bind_blob(stmt, 2, m->manifestdata, m->manifest_bytes, SQLITE_STATIC))
	&& sqlite_code_ok(sqlite3_bind_int64(stmt, 3, m->version))
	&& sqlite_code_ok(sqlite3_bind_int64(stmt, 4, (long long) gettime_ms()))
	&& sqlite_code_ok(sqlite3_bind_blob(stmt, 5, bar, RHIZOME_BAR_BYTES, SQLITE_STATIC))
	&& sqlite_code_ok(sqlite3_bind_int64(stmt, 6, m->fileLength))
	&& sqlite_code_ok(sqlite3_bind_text(stmt, 7, filehash, -1, SQLITE_STATIC))
	&& sqlite_code_ok(sqlite3_bind_text(stmt, 8, author, -1, SQLITE_STATIC))
	&& sqlite_code_ok(sqlite3_bind_text(stmt, 9, service, -1, SQLITE_STATIC))
	&& sqlite_code_ok(sqlite3_bind_text(stmt, 10, name, -1, SQLITE_STATIC))
	&& sqlite_code_ok(sqlite3_bind_text(stmt, 11, sender, -1, SQLITE_STATIC))
	&& sqlite_code_ok(sqlite3_bind_text(stmt, 12, recipient, -1, SQLITE_STATIC))
  )) {
    WHYF("query failed, %s: %s", sqlite3_errmsg(rhizome_db), sqlite3_sql(stmt));
    goto rollback;
  }
  if (sqlite_step_retry(&retry, stmt) == -1)
    goto rollback;
  sqlite3_finalize(stmt);
  stmt = NULL;

  // TODO remove old payload?
  
  if (rhizome_manifest_get(m,"isagroup",NULL,0)!=NULL) {
    int closed=rhizome_manifest_get_ll(m,"closedgroup");
    if (closed<1) closed=0;
    int ciphered=rhizome_manifest_get_ll(m,"cipheredgroup");
    if (ciphered<1) ciphered=0;
    if ((stmt = sqlite_prepare(&retry, "INSERT OR REPLACE INTO GROUPLIST(id,closed,ciphered,priority) VALUES (?,?,?,?);")) == NULL)
      goto rollback;
    if (!(   sqlite_code_ok(sqlite3_bind_text(stmt, 1, manifestid, -1, SQLITE_TRANSIENT))
          && sqlite_code_ok(sqlite3_bind_int(stmt, 2, closed))
          && sqlite_code_ok(sqlite3_bind_int(stmt, 3, ciphered))
          && sqlite_code_ok(sqlite3_bind_int(stmt, 4, RHIZOME_PRIORITY_DEFAULT))
    )) {
      WHYF("query failed, %s: %s", sqlite3_errmsg(rhizome_db), sqlite3_sql(stmt));
      goto rollback;
    }
    if (sqlite_step_retry(&retry, stmt) == -1)
      goto rollback;
    sqlite3_finalize(stmt);
    stmt = NULL;
  }

  if (m->group_count > 0) {
    if ((stmt = sqlite_prepare(&retry, "INSERT OR REPLACE INTO GROUPMEMBERSHIPS(manifestid,groupid) VALUES(?, ?);")) == NULL)
      goto rollback;
    int i;
    for (i=0;i<m->group_count;i++){
      if (!(   sqlite_code_ok(sqlite3_bind_text(stmt, 1, manifestid, -1, SQLITE_TRANSIENT))
	    && sqlite_code_ok(sqlite3_bind_text(stmt, 2, m->groups[i], -1, SQLITE_TRANSIENT))
      )) {
	WHYF("query failed, %s: %s", sqlite3_errmsg(rhizome_db), sqlite3_sql(stmt));
	goto rollback;
      }
      if (sqlite_step_retry(&retry, stmt) == -1)
	goto rollback;
      sqlite3_reset(stmt);
    }
    sqlite3_finalize(stmt);
    stmt = NULL;
  }
  if (sqlite_exec_void_retry(&retry, "COMMIT;") != -1){
    // This message used in tests; do not modify or remove.
    const char *service = rhizome_manifest_get(m, "service", NULL, 0);
    INFOF("RHIZOME ADD MANIFEST service=%s bid=%s version=%lld",
	  service ? service : "NULL",
	  alloca_tohex_sid(m->cryptoSignPublic),
	  m->version
	  );
    monitor_announce_bundle(m);
    return 0;
  }
rollback:
  if (stmt)
    sqlite3_finalize(stmt);
  WHYF("Failed to store bundle bid=%s", manifestid);
  sqlite_exec_void_retry(&retry, "ROLLBACK;");
  return -1;
}

int rhizome_list_manifests(const char *service, const char *name, 
			   const char *sender_sid, const char *recipient_sid, 
			   int limit, int offset, char count_rows)
{
  IN();
  strbuf b = strbuf_alloca(1024);
  strbuf_sprintf(b, "SELECT id, manifest, version, inserttime, author, rowid FROM manifests WHERE 1=1");
  
  if (service && *service)
    strbuf_sprintf(b, " AND service = ?1");
  if (name && *name)
    strbuf_sprintf(b, " AND name like ?2");
  if (sender_sid && *sender_sid)
    strbuf_sprintf(b, " AND sender = ?3");
  if (recipient_sid && *recipient_sid)
    strbuf_sprintf(b, " AND recipient = ?4");
  
  strbuf_sprintf(b, " ORDER BY inserttime DESC");
  
  if (offset)
    strbuf_sprintf(b, " OFFSET %u", offset);
  
  if (strbuf_overrun(b))
    RETURN(WHYF("SQL command too long: ", strbuf_str(b)));
  
  sqlite_retry_state retry = SQLITE_RETRY_STATE_DEFAULT;
  sqlite3_stmt *statement = sqlite_prepare(&retry, "%s", strbuf_str(b));
  if (!statement)
    RETURN(-1);
  
  int ret = 0;
  
  if (service && *service)
    ret = sqlite3_bind_text(statement, 1, service, -1, SQLITE_STATIC);
  if (ret==SQLITE_OK && name && *name)
    ret = sqlite3_bind_text(statement, 2, name, -1, SQLITE_STATIC);
  if (ret==SQLITE_OK && sender_sid && *sender_sid)
    ret = sqlite3_bind_text(statement, 3, sender_sid, -1, SQLITE_STATIC);
  if (ret==SQLITE_OK && recipient_sid && *recipient_sid)
    ret = sqlite3_bind_text(statement, 4, recipient_sid, -1, SQLITE_STATIC);
  
  if (ret!=SQLITE_OK){
    ret = WHYF("Failed to bind parameters: %s", sqlite3_errmsg(rhizome_db));
    goto cleanup;
  }
  
  ret=0;
  size_t rows = 0;
  
  const char *names[]={
    "_id",
    "service",
    "id",
    "version",
    "date",
    ".inserttime",
    ".author",
    ".fromhere",
    "filesize",
    "filehash",
    "sender",
    "recipient",
    "name"
  };
  cli_columns(13,names);
  
  while (sqlite_step_retry(&retry, statement) == SQLITE_ROW) {
    ++rows;
    if (limit>0 && rows>limit)
      break;
    if (!(   sqlite3_column_count(statement) == 6
	  && sqlite3_column_type(statement, 0) == SQLITE_TEXT
	  && sqlite3_column_type(statement, 1) == SQLITE_BLOB
	  && sqlite3_column_type(statement, 2) == SQLITE_INTEGER
	  && sqlite3_column_type(statement, 3) == SQLITE_INTEGER
	  && (	sqlite3_column_type(statement, 4) == SQLITE_TEXT
	     || sqlite3_column_type(statement, 4) == SQLITE_NULL
	     )
    )) { 
      ret = WHY("Incorrect statement column");
      break;
    }
    rhizome_manifest *m = rhizome_new_manifest();
    if (m == NULL) {
      ret = WHY("Out of manifests");
      break;
    }
    const char *q_manifestid = (const char *) sqlite3_column_text(statement, 0);
    const char *manifestblob = (char *) sqlite3_column_blob(statement, 1);
    size_t manifestblobsize = sqlite3_column_bytes(statement, 1); // must call after sqlite3_column_blob()
    long long q_version = sqlite3_column_int64(statement, 2);
    long long q_inserttime = sqlite3_column_int64(statement, 3);
    const char *q_author = (const char *) sqlite3_column_text(statement, 4);
    long long rowid = sqlite3_column_int64(statement, 5);
    
    if (rhizome_read_manifest_file(m, manifestblob, manifestblobsize) == -1) {
      WARNF("MANIFESTS row id=%s has invalid manifest blob -- skipped", q_manifestid);
    } else {
      long long blob_version = rhizome_manifest_get_ll(m, "version");
      if (blob_version != q_version)
	WARNF("MANIFESTS row id=%s version=%lld does not match manifest blob.version=%lld", q_manifestid, q_version, blob_version);
      int match = 1;
      
      const char *blob_service = rhizome_manifest_get(m, "service", NULL, 0);
      if (service[0] && !(blob_service && strcasecmp(service, blob_service) == 0))
	match = 0;
      const char *blob_sender = rhizome_manifest_get(m, "sender", NULL, 0);
      const char *blob_recipient = rhizome_manifest_get(m, "recipient", NULL, 0);
      if (match && sender_sid[0]) {
	if (!(blob_sender && strcasecmp(sender_sid, blob_sender) == 0))
	  match = 0;
      }
      if (match && recipient_sid[0]) {
	if (!(blob_recipient && strcasecmp(recipient_sid, blob_recipient) == 0))
	  match = 0;
      }
      
      if (match) {
	const char *blob_name = rhizome_manifest_get(m, "name", NULL, 0);
	long long blob_date = rhizome_manifest_get_ll(m, "date");
	const char *blob_filehash = rhizome_manifest_get(m, "filehash", NULL, 0);
	int from_here = 0;
	unsigned char senderSid[SID_SIZE];
	unsigned char recipientSid[SID_SIZE];
	
	if (blob_sender)
	  stowSid(senderSid, 0, blob_sender);
	if (blob_recipient)
	  stowSid(recipientSid, 0, blob_recipient);
	
	if (q_author) {
	  if (config.debug.rhizome) DEBUGF("q_author=%s", alloca_str_toprint(q_author));
	  stowSid(m->author, 0, q_author);
	  int cn = 0, in = 0, kp = 0;
	  from_here = keyring_find_sid(keyring, &cn, &in, &kp, m->author);
	}
	if (!from_here && blob_sender) {
	  if (config.debug.rhizome) DEBUGF("blob_sender=%s", alloca_str_toprint(blob_sender));
	  int cn = 0, in = 0, kp = 0;
	  from_here = keyring_find_sid(keyring, &cn, &in, &kp, senderSid);
	}
	
	cli_put_long(rowid, ":");
	cli_put_string(blob_service, ":");
	cli_put_hexvalue(m->cryptoSignPublic, RHIZOME_MANIFEST_ID_BYTES, ":");
	cli_put_long(blob_version, ":");
	cli_put_long(blob_date, ":");
	cli_put_long(q_inserttime, ":");
	cli_put_hexvalue(q_author?m->author:NULL, SID_SIZE, ":");
	cli_put_long(from_here, ":");
	cli_put_long(m->fileLength, ":");
	
	unsigned char filehash[SHA512_DIGEST_LENGTH];
	if (m->fileLength)
	  fromhex(filehash, blob_filehash, SHA512_DIGEST_LENGTH);
	
	cli_put_hexvalue(m->fileLength?filehash:NULL, SHA512_DIGEST_LENGTH, ":");
	
	cli_put_hexvalue(blob_sender?senderSid:NULL, SID_SIZE, ":");
	cli_put_hexvalue(blob_recipient?recipientSid:NULL, SID_SIZE, ":");
	cli_put_string(blob_name, "\n");
      }
    }
    if (m) rhizome_manifest_free(m);
  }
  
  if (ret==0 && count_rows){
    while (sqlite_step_retry(&retry, statement) == SQLITE_ROW)
      ++rows;
  }
  cli_row_count(rows);
  
cleanup:
  sqlite3_finalize(statement);
  RETURN(ret);
<<<<<<< HEAD
  OUT();
=======
}

int64_t rhizome_database_create_blob_for(const char *hashhex,int64_t fileLength, int priority)
{
  
  sqlite_retry_state retry = SQLITE_RETRY_STATE_DEFAULT;
  
  if (sqlite_exec_void_retry(&retry, "BEGIN TRANSACTION;") == -1)
    return WHY("Failed to begin transaction");
  
  /* INSERT INTO FILES(id as text, data blob, length integer, highestpriority integer).
   BUT, we have to do this incrementally so that we can handle blobs larger than available memory.
  This is possible using:
     int sqlite3_bind_zeroblob(sqlite3_stmt*, int, int n);
  That binds an all zeroes blob to a field.  We can then populate the data by
  opening a handle to the blob using:
     int sqlite3_blob_write(sqlite3_blob *, const void *z, int n, int iOffset);
  */

  int ret = sqlite_exec_void_retry(&retry, 
	"INSERT OR REPLACE INTO FILES(id,length,highestpriority,datavalid,inserttime) VALUES('%s',%lld,%d,0,%lld);",
	hashhex, (long long)fileLength, priority, (long long)gettime_ms()
      );
  if (ret == -1)
    goto insert_row_fail;
  
  sqlite3_stmt *statement = sqlite_prepare(&retry,"INSERT OR REPLACE INTO FILEBLOBS(id,data) VALUES('%s',?)",hashhex);
  if (!statement)
    goto insert_row_fail;
  
  /* Bind appropriate sized zero-filled blob to data field */
  if (sqlite3_bind_zeroblob(statement, 1, fileLength) != SQLITE_OK) {
    WHYF("sqlite3_bind_zeroblob() failed: %s: %s", sqlite3_errmsg(rhizome_db), sqlite3_sql(statement));
    sqlite3_finalize(statement);
    goto insert_row_fail;
  }
  /* Do actual insert, and abort if it fails */
  if (_sqlite_exec_prepared(__WHENCE__, LOG_LEVEL_ERROR, &retry, statement) == -1) {
insert_row_fail:
    WHYF("Failed to insert row for fileid=%s", hashhex);
    sqlite_exec_void_retry(&retry, "ROLLBACK;");
    return -1;
  }

  /* Get rowid for inserted row, so that we can modify the blob */
  int64_t rowid = sqlite3_last_insert_rowid(rhizome_db);
  
  ret = sqlite_exec_void_retry(&retry, "COMMIT;");
  if (ret == -1) {
    sqlite_exec_void_retry(&retry, "ROLLBACK;");
    return WHYF("Failed to commit transaction");
  }
  DEBUGF("Got rowid %lld for %s", rowid, hashhex);
  return rowid;
>>>>>>> 39065558
}

void rhizome_bytes_to_hex_upper(unsigned const char *in, char *out, int byteCount)
{
  (void) tohex(out, in, byteCount);
}

int rhizome_update_file_priority(const char *fileid)
{
  /* work out the highest priority of any referrer */
  long long highestPriority = -1;
  sqlite_retry_state retry = SQLITE_RETRY_STATE_DEFAULT;
  if (sqlite_exec_int64_retry(&retry, &highestPriority,
	"SELECT max(grouplist.priority) FROM MANIFESTS,GROUPMEMBERSHIPS,GROUPLIST"
	" where manifests.filehash='%s'"
	"   AND groupmemberships.manifestid=manifests.id"
	"   AND groupmemberships.groupid=grouplist.id;",
	fileid) == -1)
    return -1;
  if (highestPriority >= 0 && sqlite_exec_void_retry(&retry, "UPDATE files set highestPriority=%lld WHERE id='%s';", highestPriority, fileid) == -1)
    return WHYF("cannot update priority for fileid=%s", fileid);
  return 0;
}

/* Search the database for a manifest having the same name and payload content,
   and if the version is known, having the same version.

   @author Andrew Bettison <andrew@servalproject.com>
 */
int rhizome_find_duplicate(const rhizome_manifest *m, rhizome_manifest **found, int check_author)
{
  // TODO, add service, name, sender & recipient to manifests table so we can simply query them.
  
  const char *service = rhizome_manifest_get(m, "service", NULL, 0);
  const char *name = NULL;
  const char *sender = NULL;
  const char *recipient = NULL;
  if (service == NULL) {
    return WHY("Manifest has no service");
  } else if (strcasecmp(service, RHIZOME_SERVICE_FILE) == 0) {
    name = rhizome_manifest_get(m, "name", NULL, 0);
    if (!name) return WHY("Manifest has no name");
  } else if (strcasecmp(service, RHIZOME_SERVICE_MESHMS) == 0) {
    sender = rhizome_manifest_get(m, "sender", NULL, 0);
    recipient = rhizome_manifest_get(m, "recipient", NULL, 0);
    if (!sender) return WHY("Manifest has no sender");
    if (!recipient) return WHY("Manifest has no recipient");
  } else {
    return WHYF("Unsupported service '%s'", service);
  }
  char sqlcmd[1024];
  strbuf b = strbuf_local(sqlcmd, sizeof sqlcmd);
  strbuf_puts(b, "SELECT id, manifest, version, author FROM manifests WHERE ");
  if (m->fileLength != 0) {
    strbuf_puts(b, "filehash = ?");
  } else
    strbuf_puts(b, "filesize = 0");
  if (strbuf_overrun(b))
    return WHYF("SQL command too long: %s", strbuf_str(b));
  int ret = 0;
  sqlite_retry_state retry = SQLITE_RETRY_STATE_DEFAULT;
  sqlite3_stmt *statement = sqlite_prepare(&retry, "%s", strbuf_str(b));
  if (!statement)
    return -1;
  int field = 1;
  char filehash[RHIZOME_FILEHASH_STRLEN + 1];
  if (m->fileLength != 0) {
    strncpy(filehash, m->fileHexHash, sizeof filehash);
    str_toupper_inplace(filehash);
    if (config.debug.rhizome)
      DEBUGF("filehash=\"%s\"", filehash);
    sqlite3_bind_text(statement, field++, filehash, -1, SQLITE_STATIC);
  }
  size_t rows = 0;
  while (sqlite_step_retry(&retry, statement) == SQLITE_ROW) {
    ++rows;
    if (config.debug.rhizome) DEBUGF("Row %d", rows);
    if (!(   sqlite3_column_count(statement) == 4
	  && sqlite3_column_type(statement, 0) == SQLITE_TEXT
	  && sqlite3_column_type(statement, 1) == SQLITE_BLOB
	  && sqlite3_column_type(statement, 2) == SQLITE_INTEGER
	  && (	sqlite3_column_type(statement, 3) == SQLITE_TEXT
	     || sqlite3_column_type(statement, 3) == SQLITE_NULL
	     )
    )) {
      ret = WHY("Incorrect statement columns");
      break;
    }
    const char *q_manifestid = (const char *) sqlite3_column_text(statement, 0);
    size_t manifestidsize = sqlite3_column_bytes(statement, 0); // must call after sqlite3_column_text()
    unsigned char manifest_id[RHIZOME_MANIFEST_ID_BYTES];
    if (  manifestidsize != crypto_sign_edwards25519sha512batch_PUBLICKEYBYTES * 2
      ||  fromhexstr(manifest_id, q_manifestid, RHIZOME_MANIFEST_ID_BYTES) == -1
    ) {
      ret = WHYF("Malformed manifest.id from query: %s", q_manifestid);
      break;
    }
    const char *manifestblob = (char *) sqlite3_column_blob(statement, 1);
    size_t manifestblobsize = sqlite3_column_bytes(statement, 1); // must call after sqlite3_column_blob()
    long long q_version = sqlite3_column_int64(statement, 2);
    const char *q_author = (const char *) sqlite3_column_text(statement, 3);
    
    rhizome_manifest *blob_m = rhizome_new_manifest();
    if (blob_m == NULL) {
      ret = WHY("Out of manifests");
      break;
    }
    if (rhizome_read_manifest_file(blob_m, manifestblob, manifestblobsize) == -1) {
      WARNF("MANIFESTS row id=%s has invalid manifest blob -- skipped", q_manifestid);
    } else if (rhizome_manifest_verify(blob_m)) {
      WARNF("MANIFESTS row id=%s fails verification -- skipped", q_manifestid);
    } else {
      const char *blob_service = rhizome_manifest_get(blob_m, "service", NULL, 0);
      const char *blob_id = rhizome_manifest_get(blob_m, "id", NULL, 0);
      long long blob_version = rhizome_manifest_get_ll(blob_m, "version");
      const char *blob_filehash = rhizome_manifest_get(blob_m, "filehash", NULL, 0);
      long long blob_filesize = rhizome_manifest_get_ll(blob_m, "filesize");
      if (config.debug.rhizome)
	DEBUGF("Consider manifest.service=%s manifest.id=%s manifest.version=%lld", blob_service, q_manifestid, blob_version);
      if (q_author) {
	if (config.debug.rhizome)
	  strbuf_sprintf(b, " .author=%s", q_author);
	stowSid(blob_m->author, 0, q_author);
      }
      
      /* Perform consistency checks, because we're paranoid. */
      int inconsistent = 0;
      if (blob_id && strcasecmp(blob_id, q_manifestid)) {
	WARNF("MANIFESTS row id=%s has inconsistent blob with id=%s -- skipped", q_manifestid, blob_id);
	++inconsistent;
      }
      if (blob_version != q_version) {
	WARNF("MANIFESTS row id=%s has inconsistent blob: manifests.version=%lld, blob.version=%lld -- skipped",
	      q_manifestid, q_version, blob_version);
	++inconsistent;
      }
      if (blob_filesize != -1 && blob_filesize != m->fileLength) {
	WARNF("MANIFESTS row id=%s has inconsistent blob: known file size %lld, blob.filesize=%lld -- skipped",
	      q_manifestid, m->fileLength, blob_filesize);
	++inconsistent;
      }
      if (m->fileLength != 0) {
	if (!blob_filehash && strcasecmp(blob_filehash, m->fileHexHash)) {
	  WARNF("MANIFESTS row id=%s has inconsistent blob: manifests.filehash=%s, blob.filehash=%s -- skipped",
		q_manifestid, m->fileHexHash, blob_filehash);
	  ++inconsistent;
	}
      } else {
	if (blob_filehash) {
	  WARNF("MANIFESTS row id=%s has inconsistent blob: blob.filehash should be absent -- skipped",
		q_manifestid);
	  ++inconsistent;
	}
      }
      if (blob_service == NULL) {
	WARNF("MANIFESTS row id=%s has blob with no 'service' -- skipped", q_manifestid, blob_id);
	++inconsistent;
      }
      if (!inconsistent) {
	strbuf b = strbuf_alloca(1024);
	if (strcasecmp(service, RHIZOME_SERVICE_FILE) == 0) {
	  const char *blob_name = rhizome_manifest_get(blob_m, "name", NULL, 0);
	  if (blob_name && !strcmp(blob_name, name)) {
	    if (config.debug.rhizome)
	      strbuf_sprintf(b, " name=\"%s\"", blob_name);
	  }else
	    ++inconsistent;
	} else if (strcasecmp(service, RHIZOME_SERVICE_MESHMS) == 0) {
	  const char *blob_sender = rhizome_manifest_get(blob_m, "sender", NULL, 0);
	  const char *blob_recipient = rhizome_manifest_get(blob_m, "recipient", NULL, 0);
	  if (blob_sender && !strcasecmp(blob_sender, sender) && blob_recipient && !strcasecmp(blob_recipient, recipient)) {
	    if (config.debug.rhizome)
	      strbuf_sprintf(b, " sender=%s recipient=%s", blob_sender, blob_recipient);
	  }else
	    ++inconsistent;
	}
      }
      
      if ((!inconsistent) && check_author) {
	// check that we can re-author this manifest
	if (rhizome_extract_privatekey(blob_m, NULL))
	  ++inconsistent;
      }
      
      if (!inconsistent) {
	*found = blob_m;
	if (config.debug.rhizome)
	  DEBUGF("Found duplicate payload: service=%s%s version=%llu hexhash=%s",
		blob_service, strbuf_str(b), blob_m->version, blob_m->fileHexHash, q_author ? q_author : ""
	      );
	ret = 1;
	break;
      }
    }
    if (blob_m)
      rhizome_manifest_free(blob_m);
  }
  sqlite3_finalize(statement);
  return ret;
}

/* Retrieve a manifest from the database, given its manifest ID.
 *
 * Returns 0 if manifest is found
 * Returns 1 if manifest is not found
 * Returns -1 on error
 * Caller is responsible for allocating and freeing rhizome_manifest
 */
int rhizome_retrieve_manifest(const char *manifestid, rhizome_manifest *m)
{
  int ret=0;
  
  sqlite_retry_state retry = SQLITE_RETRY_STATE_DEFAULT;
  
  sqlite3_stmt *statement = sqlite_prepare(&retry, "SELECT manifest, version, inserttime, author FROM manifests WHERE id like ?");
  if (!statement)
    return -1;

  sqlite3_bind_text(statement, 1, manifestid, -1, SQLITE_STATIC);
  if (sqlite_step_retry(&retry, statement) == SQLITE_ROW){
    const char *manifestblob = (char *) sqlite3_column_blob(statement, 0);
    long long q_version = (long long) sqlite3_column_int64(statement, 1);
    long long q_inserttime = (long long) sqlite3_column_int64(statement, 2);
    const char *q_author = (const char *) sqlite3_column_text(statement, 3);
    size_t manifestblobsize = sqlite3_column_bytes(statement, 0); // must call after sqlite3_column_blob()
    
    if (rhizome_read_manifest_file(m, manifestblob, manifestblobsize)){
      ret=WHYF("Manifest %s exists but is invalid", manifestid);
      goto done;
    }
    
    if (q_author){
      if (stowSid(m->author, 0, q_author) == -1)
	WARNF("Manifest %s contains invalid author=%s -- ignored", manifestid, alloca_str_toprint(q_author));
    }
    
    if (m->version!=q_version)
      WARNF("Version mismatch, manifest is %lld, database is %lld", m->version, q_version);
    
    m->inserttime = q_inserttime;
  }else{
    INFOF("Manifest %s was not found", manifestid);
    ret=1;
  }
  
done:
  sqlite3_finalize(statement);
  return ret;  
}

<<<<<<< HEAD
long long lookup_time=0;
long long last_bar_lookup=0;
int rhizome_is_bar_interesting(unsigned char *bar){
  IN();

  if (last_bar_lookup>(gettime_ms()-1000)) {
    /* Looking up rhizome bundles by BAR can be slow.
       If so, then ignore some percentage of BARs. */
    if (lookup_time>10) {
      // if >10ms then only check 1 in 8 BARs
      if (random()&0x7) RETURN(0);    
    }
    if (lookup_time>100) {
      // if >10ms then only check 1 in 32 (1 in 8 of 1 in 4) BARs
      if (random()&0x3) RETURN(0);   
    }
  }

  long long start_time=gettime_ms();

  int64_t version = rhizome_bar_version(bar);
  int ret=1;
  char id_hex[RHIZOME_MANIFEST_ID_STRLEN];
  tohex(id_hex, &bar[RHIZOME_BAR_PREFIX_OFFSET], RHIZOME_BAR_PREFIX_BYTES);
  strcat(id_hex, "%");
  
  // are we ignoring this manifest?
  if (rhizome_ignore_manifest_check(&bar[RHIZOME_BAR_PREFIX_OFFSET], RHIZOME_BAR_PREFIX_BYTES)){
    DEBUGF("Ignoring %s", id_hex);
    RETURN(0);
  }
  
  // are we already fetching this bundle [or later]?
  rhizome_manifest *m=rhizome_fetch_search(&bar[RHIZOME_BAR_PREFIX_OFFSET], RHIZOME_BAR_PREFIX_BYTES);
  if (m && m->version >= version)
    RETURN(0);
  
  // do we have this bundle [or later]?
  sqlite_retry_state retry = SQLITE_RETRY_STATE_DEFAULT;
  sqlite3_stmt *statement = sqlite_prepare(&retry, 
    "SELECT id, version FROM manifests WHERE id like ? and version >= ?");
  
  sqlite3_bind_text(statement, 1, id_hex, -1, SQLITE_STATIC);
  sqlite3_bind_int64(statement, 2, version);
  
  if (sqlite_step_retry(&retry, statement) == SQLITE_ROW){
    if (0){
      const char *q_id = (const char *) sqlite3_column_text(statement, 0);
      long long q_version = (long long) sqlite3_column_int64(statement, 1);
      DEBUGF("Already have %s, %lld (vs %s, %lld)", q_id, q_version, id_hex, version);
    }
    ret=0;
  }  
  sqlite3_finalize(statement);

  long long end_time=gettime_ms();
  lookup_time=end_time-start_time;
  last_bar_lookup=end_time;
  if (lookup_time>50) WARNF("Looking up a BAR took %lldms",lookup_time);

  RETURN(ret);
  OUT();
=======
int rhizome_delete_manifest_retry(sqlite_retry_state *retry, const char *manifestid)
{
  sqlite3_stmt *statement = sqlite_prepare(retry, "DELETE FROM manifests WHERE id = ?");
  if (!statement)
    return -1;
  sqlite3_bind_text(statement, 1, manifestid, -1, SQLITE_STATIC);
  if (_sqlite_exec_prepared(__WHENCE__, LOG_LEVEL_ERROR, retry, statement) == -1)
    return -1;
  return sqlite3_changes(rhizome_db) ? 0 : 1;
}

static int rhizome_delete_file_retry(sqlite_retry_state *retry, const char *fileid)
{
  int ret = 0;
  sqlite3_stmt *statement = sqlite_prepare(retry, "DELETE FROM files WHERE id = ?");
  if (!statement)
    ret = -1;
  else {
    sqlite3_bind_text(statement, 1, fileid, -1, SQLITE_STATIC);
    if (_sqlite_exec_prepared(__WHENCE__, LOG_LEVEL_ERROR, retry, statement) == -1)
      ret = -1;
  }
  statement = sqlite_prepare(retry, "DELETE FROM fileblobs WHERE id = ?");
  if (!statement)
    ret = -1;
  else {
    sqlite3_bind_text(statement, 1, fileid, -1, SQLITE_STATIC);
    if (_sqlite_exec_prepared(__WHENCE__, LOG_LEVEL_ERROR, retry, statement) == -1)
      ret = -1;
  }
  return ret == -1 ? -1 : sqlite3_changes(rhizome_db) ? 0 : 1;
}

int rhizome_delete_payload_retry(sqlite_retry_state *retry, const char *manifestid)
{
  strbuf fh = strbuf_alloca(RHIZOME_FILEHASH_STRLEN + 1);
  int rows = sqlite_exec_strbuf_retry(retry, fh, "SELECT filehash FROM manifests WHERE id = '%s'", manifestid);
  if (rows == -1)
    return -1;
  if (rows && rhizome_delete_file_retry(retry, strbuf_str(fh)) == -1)
    return -1;
  return 0;
}
/* Remove a manifest and its bundle from the database, given its manifest ID.
 *
 * Returns 0 if manifest is found and removed and bundle was either absent or removed
 * Returns 1 if manifest is not found
 * Returns -1 on error
 *
 * @author Andrew Bettison <andrew@servalproject.com>
 */
int rhizome_delete_bundle(const char *manifestid)
{
  sqlite_retry_state retry = SQLITE_RETRY_STATE_DEFAULT;
  if (rhizome_delete_payload_retry(&retry, manifestid) == -1)
    return -1;
  if (rhizome_delete_manifest_retry(&retry, manifestid) == -1)
    return -1;
  return 0;
}

/* Remove a manifest from the database, given its manifest ID, leaving its bundle (fileblob)
 * untouched if present.
 *
 * Returns 0 if manifest is found and removed
 * Returns 1 if manifest is not found
 * Returns -1 on error
 *
 * @author Andrew Bettison <andrew@servalproject.com>
 */
int rhizome_delete_manifest(const char *manifestid)
{
  sqlite_retry_state retry = SQLITE_RETRY_STATE_DEFAULT;
  return rhizome_delete_manifest_retry(&retry, manifestid);
}

/* Remove a bundle's payload (file) from the database, given its manifest ID, leaving its manifest
 * untouched if present.
 *
 * Returns 0 if manifest is found, its payload is found and removed
 * Returns 1 if manifest or payload is not found
 * Returns -1 on error
 *
 * @author Andrew Bettison <andrew@servalproject.com>
 */
int rhizome_delete_payload(const char *manifestid)
{
  sqlite_retry_state retry = SQLITE_RETRY_STATE_DEFAULT;
  return rhizome_delete_payload_retry(&retry, manifestid);
}

/* Remove a file from the database, given its file hash.
 *
 * Returns 0 if file is found and removed
 * Returns 1 if file is not found
 * Returns -1 on error
 *
 * @author Andrew Bettison <andrew@servalproject.com>
 */
int rhizome_delete_file(const char *fileid)
{
  sqlite_retry_state retry = SQLITE_RETRY_STATE_DEFAULT;
  return rhizome_delete_file_retry(&retry, fileid);
>>>>>>> 39065558
}<|MERGE_RESOLUTION|>--- conflicted
+++ resolved
@@ -300,11 +300,8 @@
    All changes should attempt to preserve any existing data */
   
   // We can't delete a file that is being transferred in another process at this very moment...
-<<<<<<< HEAD
-=======
   if (config.rhizome.clean_on_open)
     rhizome_cleanup(NULL);
->>>>>>> 39065558
   RETURN(0);
   OUT();
 }
@@ -726,7 +723,6 @@
   return db_page_size * (db_page_count - db_free_page_count);
 }
 
-<<<<<<< HEAD
 int rhizome_database_filehash_from_id(const char *id, uint64_t version, char hash[SHA512_DIGEST_STRING_LENGTH])
 {
   IN();
@@ -737,47 +733,31 @@
   OUT();
 }
 
-void rhizome_cleanup()
-=======
+static int rhizome_cleanup_external(sqlite_retry_state *retry, sqlite3_stmt *statement){
+  int ret=0;
+  while (sqlite_step_retry(retry, statement) == SQLITE_ROW) {
+    const char *id = (const char *) sqlite3_column_text(statement, 0);
+    if (rhizome_store_delete(id)==0)
+      ret++;
+  }
+  return ret;
+}
+
 int rhizome_cleanup(struct rhizome_cleanup_report *report)
->>>>>>> 39065558
 {
   IN();
-  /* FIXME
+  sqlite_retry_state retry = SQLITE_RETRY_STATE_DEFAULT;
+
+  // cleanup external blobs for unreferenced files
+  sqlite3_stmt *statement = sqlite_prepare(&retry, "SELECT id FROM FILES WHERE inserttime < %lld AND datavalid=0;", gettime_ms() - 300000);
+  int externals_removed=rhizome_cleanup_external(&retry, statement);
+  sqlite3_finalize(statement);
+  
+  statement = sqlite_prepare(&retry, "SELECT id FROM FILES WHERE inserttime < %lld AND datavalid=1 AND NOT EXISTS( SELECT  1 FROM MANIFESTS WHERE MANIFESTS.filehash = FILES.id);", gettime_ms() - 1000);
+  externals_removed+=rhizome_cleanup_external(&retry, statement);
+  sqlite3_finalize(statement);
+  
   // clean out unreferenced files
-  // TODO keep updating inserttime for *very* long transfers?
-<<<<<<< HEAD
-  if (sqlite_exec_void("DELETE FROM FILES WHERE inserttime < %lld AND datavalid=0;", gettime_ms() - 300000)) {
-    WARNF("delete failed: %s", sqlite3_errmsg(rhizome_db));
-  }
-  if (sqlite_exec_void("DELETE FROM FILES WHERE inserttime < %lld AND datavalid=1 AND NOT EXISTS( SELECT  1 FROM MANIFESTS WHERE MANIFESTS.filehash = FILES.id);", gettime_ms() - 1000)) {
-    WARNF("delete failed: %s", sqlite3_errmsg(rhizome_db));
-  }
-  // Clean up unreferenced blobs and files
-  {
-    char sqlcmd[1024];
-    strbuf b = strbuf_local(sqlcmd, sizeof sqlcmd);
-    strbuf_puts(b, "SELECT rowid FROM fileblobs WHERE TYPEOF(data)<>\"blob\" AND NOT EXISTS ( SELECT  1 FROM FILES WHERE FILES.id = FILEBLOBS.id );");
-    if (!strbuf_overrun(b)) {
-      sqlite_retry_state retry = SQLITE_RETRY_STATE_DEFAULT;
-      sqlite3_stmt *statement = sqlite_prepare(&retry, "%s", strbuf_str(b));
-      while (sqlite_step_retry(&retry, statement) == SQLITE_ROW) {
-	int64_t rowid = sqlite3_column_int64(statement, 0);
-	char *blobfile=rhizome_database_get_blob_filename(rowid);
-	if (blobfile) {
-	  INFOF("Cleaning up orphaned blob file %s",blobfile);
-	  unlink(blobfile);
-	}
-      }
-      sqlite3_finalize(statement);
-    }
-    if (sqlite_exec_void("DELETE FROM FILEBLOBS WHERE NOT EXISTS ( SELECT  1 FROM FILES WHERE FILES.id = FILEBLOBS.id );")) {
-      WARNF("delete failed: %s", sqlite3_errmsg(rhizome_db));
-    }
-  }
-   */
-  OUT();
-=======
   int ret;
   ret = sqlite_exec_void_loglevel(LOG_LEVEL_WARN, "DELETE FROM FILES WHERE inserttime < %lld AND datavalid=0;", gettime_ms() - 300000);
   if (report)
@@ -785,11 +765,13 @@
   ret = sqlite_exec_void_loglevel(LOG_LEVEL_WARN, "DELETE FROM FILES WHERE inserttime < %lld AND datavalid=1 AND NOT EXISTS( SELECT  1 FROM MANIFESTS WHERE MANIFESTS.filehash = FILES.id);", gettime_ms() - 1000);
   if (report)
     report->deleted_orphan_files = ret;
+  
   ret = sqlite_exec_void_loglevel(LOG_LEVEL_WARN, "DELETE FROM FILEBLOBS WHERE NOT EXISTS ( SELECT  1 FROM FILES WHERE FILES.id = FILEBLOBS.id );");
   if (report)
-    report->deleted_orphan_fileblobs = ret;
+    report->deleted_orphan_fileblobs = ret + externals_removed;
+   
   RETURN(0);
->>>>>>> 39065558
+  OUT();
 }
 
 int rhizome_make_space(int group_priority, long long bytes)
@@ -1218,64 +1200,7 @@
 cleanup:
   sqlite3_finalize(statement);
   RETURN(ret);
-<<<<<<< HEAD
   OUT();
-=======
-}
-
-int64_t rhizome_database_create_blob_for(const char *hashhex,int64_t fileLength, int priority)
-{
-  
-  sqlite_retry_state retry = SQLITE_RETRY_STATE_DEFAULT;
-  
-  if (sqlite_exec_void_retry(&retry, "BEGIN TRANSACTION;") == -1)
-    return WHY("Failed to begin transaction");
-  
-  /* INSERT INTO FILES(id as text, data blob, length integer, highestpriority integer).
-   BUT, we have to do this incrementally so that we can handle blobs larger than available memory.
-  This is possible using:
-     int sqlite3_bind_zeroblob(sqlite3_stmt*, int, int n);
-  That binds an all zeroes blob to a field.  We can then populate the data by
-  opening a handle to the blob using:
-     int sqlite3_blob_write(sqlite3_blob *, const void *z, int n, int iOffset);
-  */
-
-  int ret = sqlite_exec_void_retry(&retry, 
-	"INSERT OR REPLACE INTO FILES(id,length,highestpriority,datavalid,inserttime) VALUES('%s',%lld,%d,0,%lld);",
-	hashhex, (long long)fileLength, priority, (long long)gettime_ms()
-      );
-  if (ret == -1)
-    goto insert_row_fail;
-  
-  sqlite3_stmt *statement = sqlite_prepare(&retry,"INSERT OR REPLACE INTO FILEBLOBS(id,data) VALUES('%s',?)",hashhex);
-  if (!statement)
-    goto insert_row_fail;
-  
-  /* Bind appropriate sized zero-filled blob to data field */
-  if (sqlite3_bind_zeroblob(statement, 1, fileLength) != SQLITE_OK) {
-    WHYF("sqlite3_bind_zeroblob() failed: %s: %s", sqlite3_errmsg(rhizome_db), sqlite3_sql(statement));
-    sqlite3_finalize(statement);
-    goto insert_row_fail;
-  }
-  /* Do actual insert, and abort if it fails */
-  if (_sqlite_exec_prepared(__WHENCE__, LOG_LEVEL_ERROR, &retry, statement) == -1) {
-insert_row_fail:
-    WHYF("Failed to insert row for fileid=%s", hashhex);
-    sqlite_exec_void_retry(&retry, "ROLLBACK;");
-    return -1;
-  }
-
-  /* Get rowid for inserted row, so that we can modify the blob */
-  int64_t rowid = sqlite3_last_insert_rowid(rhizome_db);
-  
-  ret = sqlite_exec_void_retry(&retry, "COMMIT;");
-  if (ret == -1) {
-    sqlite_exec_void_retry(&retry, "ROLLBACK;");
-    return WHYF("Failed to commit transaction");
-  }
-  DEBUGF("Got rowid %lld for %s", rowid, hashhex);
-  return rowid;
->>>>>>> 39065558
 }
 
 void rhizome_bytes_to_hex_upper(unsigned const char *in, char *out, int byteCount)
@@ -1526,70 +1451,6 @@
   return ret;  
 }
 
-<<<<<<< HEAD
-long long lookup_time=0;
-long long last_bar_lookup=0;
-int rhizome_is_bar_interesting(unsigned char *bar){
-  IN();
-
-  if (last_bar_lookup>(gettime_ms()-1000)) {
-    /* Looking up rhizome bundles by BAR can be slow.
-       If so, then ignore some percentage of BARs. */
-    if (lookup_time>10) {
-      // if >10ms then only check 1 in 8 BARs
-      if (random()&0x7) RETURN(0);    
-    }
-    if (lookup_time>100) {
-      // if >10ms then only check 1 in 32 (1 in 8 of 1 in 4) BARs
-      if (random()&0x3) RETURN(0);   
-    }
-  }
-
-  long long start_time=gettime_ms();
-
-  int64_t version = rhizome_bar_version(bar);
-  int ret=1;
-  char id_hex[RHIZOME_MANIFEST_ID_STRLEN];
-  tohex(id_hex, &bar[RHIZOME_BAR_PREFIX_OFFSET], RHIZOME_BAR_PREFIX_BYTES);
-  strcat(id_hex, "%");
-  
-  // are we ignoring this manifest?
-  if (rhizome_ignore_manifest_check(&bar[RHIZOME_BAR_PREFIX_OFFSET], RHIZOME_BAR_PREFIX_BYTES)){
-    DEBUGF("Ignoring %s", id_hex);
-    RETURN(0);
-  }
-  
-  // are we already fetching this bundle [or later]?
-  rhizome_manifest *m=rhizome_fetch_search(&bar[RHIZOME_BAR_PREFIX_OFFSET], RHIZOME_BAR_PREFIX_BYTES);
-  if (m && m->version >= version)
-    RETURN(0);
-  
-  // do we have this bundle [or later]?
-  sqlite_retry_state retry = SQLITE_RETRY_STATE_DEFAULT;
-  sqlite3_stmt *statement = sqlite_prepare(&retry, 
-    "SELECT id, version FROM manifests WHERE id like ? and version >= ?");
-  
-  sqlite3_bind_text(statement, 1, id_hex, -1, SQLITE_STATIC);
-  sqlite3_bind_int64(statement, 2, version);
-  
-  if (sqlite_step_retry(&retry, statement) == SQLITE_ROW){
-    if (0){
-      const char *q_id = (const char *) sqlite3_column_text(statement, 0);
-      long long q_version = (long long) sqlite3_column_int64(statement, 1);
-      DEBUGF("Already have %s, %lld (vs %s, %lld)", q_id, q_version, id_hex, version);
-    }
-    ret=0;
-  }  
-  sqlite3_finalize(statement);
-
-  long long end_time=gettime_ms();
-  lookup_time=end_time-start_time;
-  last_bar_lookup=end_time;
-  if (lookup_time>50) WARNF("Looking up a BAR took %lldms",lookup_time);
-
-  RETURN(ret);
-  OUT();
-=======
 int rhizome_delete_manifest_retry(sqlite_retry_state *retry, const char *manifestid)
 {
   sqlite3_stmt *statement = sqlite_prepare(retry, "DELETE FROM manifests WHERE id = ?");
@@ -1693,5 +1554,68 @@
 {
   sqlite_retry_state retry = SQLITE_RETRY_STATE_DEFAULT;
   return rhizome_delete_file_retry(&retry, fileid);
->>>>>>> 39065558
+}
+
+time_ms_t lookup_time=0;
+time_ms_t last_bar_lookup=0;
+int rhizome_is_bar_interesting(unsigned char *bar){
+  IN();
+
+  if (last_bar_lookup>(gettime_ms()-1000)) {
+    /* Looking up rhizome bundles by BAR can be slow.
+       If so, then ignore some percentage of BARs. */
+    if (lookup_time>10) {
+      // if >10ms then only check 1 in 8 BARs
+      if (random()&0x7) RETURN(0);    
+    }
+    if (lookup_time>100) {
+      // if >10ms then only check 1 in 32 (1 in 8 of 1 in 4) BARs
+      if (random()&0x3) RETURN(0);   
+    }
+  }
+
+  time_ms_t start_time=gettime_ms();
+
+  int64_t version = rhizome_bar_version(bar);
+  int ret=1;
+  char id_hex[RHIZOME_MANIFEST_ID_STRLEN];
+  tohex(id_hex, &bar[RHIZOME_BAR_PREFIX_OFFSET], RHIZOME_BAR_PREFIX_BYTES);
+  strcat(id_hex, "%");
+  
+  // are we ignoring this manifest?
+  if (rhizome_ignore_manifest_check(&bar[RHIZOME_BAR_PREFIX_OFFSET], RHIZOME_BAR_PREFIX_BYTES)){
+    DEBUGF("Ignoring %s", id_hex);
+    RETURN(0);
+  }
+  
+  // are we already fetching this bundle [or later]?
+  rhizome_manifest *m=rhizome_fetch_search(&bar[RHIZOME_BAR_PREFIX_OFFSET], RHIZOME_BAR_PREFIX_BYTES);
+  if (m && m->version >= version)
+    RETURN(0);
+  
+  // do we have this bundle [or later]?
+  sqlite_retry_state retry = SQLITE_RETRY_STATE_DEFAULT;
+  sqlite3_stmt *statement = sqlite_prepare(&retry, 
+    "SELECT id, version FROM manifests WHERE id like ? and version >= ?");
+  
+  sqlite3_bind_text(statement, 1, id_hex, -1, SQLITE_STATIC);
+  sqlite3_bind_int64(statement, 2, version);
+  
+  if (sqlite_step_retry(&retry, statement) == SQLITE_ROW){
+    if (0){
+      const char *q_id = (const char *) sqlite3_column_text(statement, 0);
+      long long q_version = (long long) sqlite3_column_int64(statement, 1);
+      DEBUGF("Already have %s, %lld (vs %s, %lld)", q_id, q_version, id_hex, version);
+    }
+    ret=0;
+  }  
+  sqlite3_finalize(statement);
+
+  time_ms_t end_time=gettime_ms();
+  lookup_time=end_time-start_time;
+  last_bar_lookup=end_time;
+  if (lookup_time>50) WARNF("Looking up a BAR took %lldms",lookup_time);
+
+  RETURN(ret);
+  OUT();
 }