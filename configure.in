dnl Process this file with autoconf to produce a configure script.
AC_INIT(servald, 0.9)
AC_CONFIG_MACRO_DIR([m4])

CPPFLAGS=-D_GNU_SOURCE

dnl Set $host_os, which is needed by javac detection.
AC_CANONICAL_SYSTEM

dnl Init pkg-config
PKG_PROG_PKG_CONFIG()

dnl VoIP test app
AC_ARG_ENABLE(voiptest,
AS_HELP_STRING([--enable-voiptest], [Require VoIP test program (default: only build if dependencies are present)])
AS_HELP_STRING([--disable-voiptest], [Disable VoIP test program (don't test for dependencies)])dnl'
)

have_voip=0
AS_IF([test "x$enable_voiptest" != "xno"], [
    have_voip=1
    PKG_CHECK_MODULES([PORTAUDIO], [portaudio-2.0],,[have_voip=0])
    PKG_CHECK_MODULES([SRC], [samplerate],,[have_voip=0])
    PKG_CHECK_MODULES([SPANDSP], [spandsp],,[have_voip=0])
    AC_CHECK_HEADER([codec2.h],, [have_voip=0])
    AC_CHECK_LIB([codec2], [codec2_create], [AC_SUBST(CODEC2_LIBS, -lcodec2)], [have_voip=0])
])
AS_IF([test "x$enable_voiptest" = "xyes" -a "x$have_voip" != "x1" ], [
    AC_MSG_ERROR([Missing VoIP dependencies])
])
AC_SUBST([HAVE_VOIPTEST], $have_voip)

dnl Check for programs.
AC_PROG_CC

dnl Threading
ACX_PTHREAD()

dnl Math library functions for spandsp
AC_CHECK_HEADERS([math.h], [INSERT_MATH_HEADER="#include <math.h>"])
AC_CHECK_HEADERS([float.h])

dnl Check for a working Java compiler, keep going if unsuccessful.
dnl *** Kludge: override AC_MSG_ERROR because AC_PROG_JAVAC does not have
dnl *** [if-found] and [if-not-found] action parameters.
pushdef([AC_MSG_ERROR], defn([AC_MSG_WARN]))
AC_PROG_JAVAC
popdef([AC_MSG_ERROR])
AC_SUBST([JAVAC])

dnl Check for JNI includes, keep going if not present.
if test -n "$JAVAC"; then
    dnl *** Kludge: override AC_MSG_ERROR because AC_JNI_INCLUDE_DIR does not have
    dnl *** [if-found] and [if-not-found] action parameters.
    pushdef([AC_MSG_ERROR], defn([AC_MSG_WARN]))
    AC_JNI_INCLUDE_DIR
    for JNI_INCLUDE_DIR in $JNI_INCLUDE_DIRS; do
    CPPFLAGS="$CPPFLAGS -I$JNI_INCLUDE_DIR"
    done
    popdef([AC_MSG_ERROR])
fi

AC_ARG_ENABLE(instance-path,"Set default instance path for servald",
				  CPPFLAGS="$CPPFLAGS -DINSTANCE_PATH=\\\"$enableval\\\"")

dnl XXX Isn't this pointless? we are always linked against libc
AC_CHECK_LIB(c,srandomdev)

dnl Solaris hides nanosleep here
AC_CHECK_LIB(rt,nanosleep)

AC_CHECK_FUNCS([getpeereid bcopy bzero bcmp])

AC_CHECK_HEADERS(
    stdio.h \
    errno.h \
    stdlib.h \
    strings.h \
    unistd.h \
    string.h \
    arpa/inet.h \
    sys/socket.h \
    sys/mman.h \
    sys/time.h \
    sys/ucred.h \
    poll.h \
    netdb.h \
    linux/if.h \
    linux/ioctl.h \
    linux/netlink.h \
    linux/rtnetlink.h \
    net/if.h \
    netinet/in.h \
    ifaddrs.h \
    net/route.h \
    signal.h \
    jni.h \
    ucred.h \
    sys/filio.h \
    sys/endian.h \
    sys/byteorder.h \
    sys/sockio.h
)

<<<<<<< HEAD
dnl Check for ALSA
AC_CHECK_HEADER([alsa/asoundlib.h], [have_alsa=1], [have_alsa=0])
AS_IF([test x"$have_alsa" = "x1"], [AC_DEFINE([HAVE_ALSA_ASOUNDLIB_H])])
AS_IF([test x"$have_alsa" = "x1"], [AC_SUBST(HAVE_ALSA,1)], [AC_SUBST(HAVE_ALSA,0)])
=======
dnl Lazy way of checking for Linux
AC_CHECK_HEADER(linux/if.h, AC_DEFINE([USE_ABSTRACT_NAMESPACE]))

echo "Fetching and building NaCl if required."
echo "(this can take HOURS to build depending on your architecture,"
echo " but fortunately it only needs to happen once.)"
cd nacl
./nacl-gcc-prep
cd ..
NACL_INC=`cat nacl/naclinc.txt`
NACL_LIB=`cat nacl/nacllib.txt`
CPPFLAGS="$CPPFLAGS -Inacl/$NACL_INC"
LDFLAGS="$LDFLAGS nacl/$NACL_LIB"
AC_CHECK_HEADER(crypto_sign_edwards25519sha512batch_ref/ge25519.h,
        AC_DEFINE([HAVE_CRYPTO_SIGN_NACL_GE25519_H]),
        [
            dnl A kludge to get to the NaCl ge25519 functions, which are not included in the public API
            dnl in a native build (but are available in the Android build).
            oCPPFLAGS="$CPPFLAGS"
            CPPFLAGS="$CPPFLAGS -Inacl/$NACL_INC -Inacl/${NACL_INC%%/*}/crypto_sign"
            AC_CHECK_HEADER([edwards25519sha512batch/ref/ge25519.h],
                    AC_DEFINE([HAVE_KLUDGE_NACL_GE25519_H]),
                    CPPFLAGS="$oCPPFLAGS"
                )
        ]
    )
>>>>>>> fd1f91db

AC_CHECK_LIB(m,sqrtf,[LDFLAGS="$LDFLAGS -lm"])
AC_CHECK_LIB(nsl,callrpc,[LDFLAGS="$LDFLAGS -lnsl"])
AC_CHECK_LIB(socket,socket,[LDFLAGS="$LDFLAGS -lsocket"])
AC_CHECK_LIB(dl,dlopen,[LDFLAGS="$LDFLAGS -ldl"])

dnl Some platforms still seem to lack the basic single precision trig and power related function.
AC_SEARCH_LIBS([sinf], [m], AC_DEFINE([HAVE_SINF], [1], [Define to 1 if you have the sinf() function.]))
AC_SEARCH_LIBS([cosf], [m], AC_DEFINE([HAVE_COSF], [1], [Define to 1 if you have the cosf() function.]))
AC_SEARCH_LIBS([tanf], [m], AC_DEFINE([HAVE_TANF], [1], [Define to 1 if you have the tanf() function.]))
AC_SEARCH_LIBS([asinf], [m], AC_DEFINE([HAVE_ASINF], [1], [Define to 1 if you have the asinf() function.]))
AC_SEARCH_LIBS([acosf], [m], AC_DEFINE([HAVE_ACOSF], [1], [Define to 1 if you have the acosf() function.]))
AC_SEARCH_LIBS([atanf], [m], AC_DEFINE([HAVE_ATANF], [1], [Define to 1 if you have the atanf() function.]))
AC_SEARCH_LIBS([atan2f], [m], AC_DEFINE([HAVE_ATAN2F], [1], [Define to 1 if you have the atan2f() function.]))
AC_SEARCH_LIBS([ceilf], [m], AC_DEFINE([HAVE_CEILF], [1], [Define to 1 if you have the ceilf() function.]))
AC_SEARCH_LIBS([floorf], [m], AC_DEFINE([HAVE_FLOORF], [1], [Define to 1 if you have the floorf() function.]))
AC_SEARCH_LIBS([powf], [m], AC_DEFINE([HAVE_POWF], [1], [Define to 1 if you have the powf() function.]))
AC_SEARCH_LIBS([expf], [m], AC_DEFINE([HAVE_EXPF], [1], [Define to 1 if you have the expf() function.]))
AC_SEARCH_LIBS([logf], [m], AC_DEFINE([HAVE_LOGF], [1], [Define to 1 if you have the logf() function.]))
AC_SEARCH_LIBS([log10f], [m], AC_DEFINE([HAVE_LOG10F], [1], [Define to 1 if you have the log10f() function.]))

dnl Check for strlcpy (eg Ubuntu)
AC_SEARCH_LIBS([strlcpy], [], AC_DEFINE([HAVE_STRLCPY], [1], [Define to 1 if you have the strlcpy() function.]))

AC_OUTPUT([
    Makefile
    testconfig.sh
])<|MERGE_RESOLUTION|>--- conflicted
+++ resolved
@@ -102,39 +102,18 @@
     sys/sockio.h
 )
 
-<<<<<<< HEAD
 dnl Check for ALSA
 AC_CHECK_HEADER([alsa/asoundlib.h], [have_alsa=1], [have_alsa=0])
 AS_IF([test x"$have_alsa" = "x1"], [AC_DEFINE([HAVE_ALSA_ASOUNDLIB_H])])
 AS_IF([test x"$have_alsa" = "x1"], [AC_SUBST(HAVE_ALSA,1)], [AC_SUBST(HAVE_ALSA,0)])
-=======
+
 dnl Lazy way of checking for Linux
-AC_CHECK_HEADER(linux/if.h, AC_DEFINE([USE_ABSTRACT_NAMESPACE]))
-
-echo "Fetching and building NaCl if required."
-echo "(this can take HOURS to build depending on your architecture,"
-echo " but fortunately it only needs to happen once.)"
-cd nacl
-./nacl-gcc-prep
-cd ..
-NACL_INC=`cat nacl/naclinc.txt`
-NACL_LIB=`cat nacl/nacllib.txt`
-CPPFLAGS="$CPPFLAGS -Inacl/$NACL_INC"
-LDFLAGS="$LDFLAGS nacl/$NACL_LIB"
-AC_CHECK_HEADER(crypto_sign_edwards25519sha512batch_ref/ge25519.h,
-        AC_DEFINE([HAVE_CRYPTO_SIGN_NACL_GE25519_H]),
-        [
-            dnl A kludge to get to the NaCl ge25519 functions, which are not included in the public API
-            dnl in a native build (but are available in the Android build).
-            oCPPFLAGS="$CPPFLAGS"
-            CPPFLAGS="$CPPFLAGS -Inacl/$NACL_INC -Inacl/${NACL_INC%%/*}/crypto_sign"
-            AC_CHECK_HEADER([edwards25519sha512batch/ref/ge25519.h],
-                    AC_DEFINE([HAVE_KLUDGE_NACL_GE25519_H]),
-                    CPPFLAGS="$oCPPFLAGS"
-                )
-        ]
-    )
->>>>>>> fd1f91db
+AC_CHECK_HEADER([sys/socket.h])
+AC_CHECK_HEADER([linux/if.h], [AC_DEFINE([USE_ABSTRACT_NAMESPACE])],, [
+#ifdef HAVE_SYS_SOCKET_H
+#include <sys/socket.h>
+#endif
+])
 
 AC_CHECK_LIB(m,sqrtf,[LDFLAGS="$LDFLAGS -lm"])
 AC_CHECK_LIB(nsl,callrpc,[LDFLAGS="$LDFLAGS -lnsl"])
