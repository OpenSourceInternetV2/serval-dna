--- conflicted
+++ resolved
@@ -326,14 +326,11 @@
 			   const char *sender_sid, const char *recipient_sid, 
 			   int limit, int offset, char count_rows);
 int rhizome_retrieve_manifest(const char *manifestid, rhizome_manifest *m);
-<<<<<<< HEAD
 int rhizome_advertise_manifest(rhizome_manifest *m);
-=======
 int rhizome_delete_bundle(const char *manifestid);
 int rhizome_delete_manifest(const char *manifestid);
 int rhizome_delete_payload(const char *manifestid);
 int rhizome_delete_file(const char *fileid);
->>>>>>> 39065558
 
 #define RHIZOME_DONTVERIFY 0
 #define RHIZOME_VERIFY 1
