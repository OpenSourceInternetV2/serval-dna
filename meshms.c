#include <assert.h>
#include "serval.h"
#include "rhizome.h"
#include "log.h"
#include "conf.h"
#include "crypto.h"
#include "strlcpy.h"

#define MESHMS_BLOCK_TYPE_ACK 0x01
#define MESHMS_BLOCK_TYPE_MESSAGE 0x02
#define MESHMS_BLOCK_TYPE_BID_REFERENCE 0x03

// the manifest details for one half of a conversation
struct ply{
  rhizome_bid_t bundle_id;
  uint64_t version;
  uint64_t tail;
  uint64_t size;
};

struct conversations{
  // binary tree
  struct conversations *_left;
  struct conversations *_right;
  
  // who are we talking to?
  sid_t them;
  
  char found_my_ply;
  struct ply my_ply;
  
  char found_their_ply;
  struct ply their_ply;
  
  // what is the offset of their last message
  uint64_t their_last_message;
  // what is the last message we marked as read
  uint64_t read_offset;
  // our cached value for the last known size of their ply
  uint64_t their_size;
};

// cursor state for reading one half of a conversation
struct ply_read{
  // rhizome payload
  struct rhizome_read read;
  // block buffer
  struct rhizome_read_buffer buff;
  
  // details of the current record
  uint64_t record_end_offset;
  uint16_t record_length;
  size_t buffer_size;
  char type;
  // raw record data
  unsigned char *buffer;
};

static int meshms_conversations_list(const sid_t *my_sid, const sid_t *their_sid, struct conversations **conv);

static void free_conversations(struct conversations *conv){
  if (!conv)
    return;
  free_conversations(conv->_left);
  free_conversations(conv->_right);
  free(conv);
}

static int get_my_conversation_bundle(const sid_t *my_sidp, rhizome_manifest *m)
{
  /* Find our private key */
  int cn=0,in=0,kp=0;
  if (!keyring_find_sid(keyring,&cn,&in,&kp,my_sidp))
    return WHYF("SID was not found in keyring: %s", alloca_tohex_sid_t(*my_sidp));
  
  char seed[1024];
  snprintf(seed, sizeof(seed), 
    "incorrection%sconcentrativeness", 
	alloca_tohex(keyring->contexts[cn]->identities[in]
	->keypairs[kp]->private_key, crypto_box_curve25519xsalsa20poly1305_SECRETKEYBYTES));
	
  if (rhizome_get_bundle_from_seed(m, seed) == -1)
    return -1;
  
  // always consider the content encrypted, we don't need to rely on the manifest itself.
  rhizome_manifest_set_crypt(m, PAYLOAD_ENCRYPTED);
  assert(m->haveSecret);
  if (m->haveSecret == NEW_BUNDLE_ID) {
    rhizome_manifest_set_service(m, RHIZOME_SERVICE_FILE);
    if (rhizome_fill_manifest(m, NULL, my_sidp) == -1)
      return WHY("Invalid manifest");
    if (config.debug.meshms) {
      char secret[RHIZOME_BUNDLE_KEY_STRLEN + 1];
      rhizome_bytes_to_hex_upper(m->cryptoSignSecret, secret, RHIZOME_BUNDLE_KEY_BYTES);
      // The 'meshms' automated test depends on this message; do not alter.
      DEBUGF("MESHMS CONVERSATION BUNDLE bid=%s secret=%s",
	    alloca_tohex_rhizome_bid_t(m->cryptoSignPublic),
	    secret
	  );
    }
  } else {
    if (strcmp(m->service, RHIZOME_SERVICE_FILE) != 0)
      return WHYF("Invalid manifest, service=%s but should be %s", m->service, RHIZOME_SERVICE_MESHMS2);
  }
  return 0;
}

static struct conversations *add_conv(struct conversations **conv, const sid_t *them)
{
  struct conversations **ptr = conv;
  while(*ptr){
    int cmp = cmp_sid_t(&(*ptr)->them, them);
    if (cmp == 0)
      break;
    if (cmp < 0)
      ptr = &(*ptr)->_left;
    else
      ptr = &(*ptr)->_right;
  }
  if (!*ptr){
    *ptr = emalloc_zero(sizeof(struct conversations));
    if (*ptr)
      (*ptr)->them = *them;
  }
  return *ptr;
}

// find matching conversations
// if their_sid == my_sid, return all conversations with any recipient
static int get_database_conversations(const sid_t *my_sid, const sid_t *their_sid, struct conversations **conv)
{
  sqlite_retry_state retry = SQLITE_RETRY_STATE_DEFAULT;
  sqlite3_stmt *statement = sqlite_prepare_bind(&retry,
      "SELECT id, version, filesize, tail, sender, recipient"
      " FROM manifests"
      " WHERE service = ?3"
      " AND (sender=?1 or recipient=?1)"
      " AND (sender=?2 or recipient=?2)",
      SID_T, my_sid,
      SID_T, their_sid ? their_sid : my_sid,
      STATIC_TEXT, RHIZOME_SERVICE_MESHMS2,
      END
    );
  if (!statement)
    return -1;
  if (config.debug.meshms) {
    const char *my_sid_hex = alloca_tohex_sid_t(*my_sid);
    const char *their_sid_hex = alloca_tohex_sid_t(*(their_sid ? their_sid : my_sid));
    DEBUGF("Looking for conversations for %s, %s", my_sid_hex, their_sid_hex);
  }
  while (sqlite_step_retry(&retry, statement) == SQLITE_ROW) {
    const char *id_hex = (const char *)sqlite3_column_text(statement, 0);
    int64_t version = sqlite3_column_int64(statement, 1);
    int64_t size = sqlite3_column_int64(statement, 2);
    int64_t tail = sqlite3_column_int64(statement, 3);
    const char *sender = (const char *)sqlite3_column_text(statement, 4);
    const char *recipient = (const char *)sqlite3_column_text(statement, 5);
    if (config.debug.meshms)
      DEBUGF("found id %s, sender %s, recipient %s", id_hex, sender, recipient);
    rhizome_bid_t bid;
    if (str_to_rhizome_bid_t(&bid, id_hex) == -1) {
      WHYF("invalid Bundle ID hex: %s -- skipping", alloca_str_toprint(id_hex));
      continue;
    }
    const char *them = recipient;
    sid_t their_sid;
    if (str_to_sid_t(&their_sid, them) == -1) {
      WHYF("invalid SID hex: %s -- skipping", alloca_str_toprint(them));
      continue;
    }
    if (cmp_sid_t(&their_sid, my_sid) == 0) {
      them = sender;
      if (str_to_sid_t(&their_sid, them) == -1) {
	WHYF("invalid SID hex: %s -- skipping", alloca_str_toprint(them));
	continue;
      }
    }
    struct conversations *ptr = add_conv(conv, &their_sid);
    if (!ptr)
      break;
    struct ply *p;
    if (them==sender){
      ptr->found_their_ply=1;
      p=&ptr->their_ply;
    }else{
      ptr->found_my_ply=1;
      p=&ptr->my_ply;
    }
    p->bundle_id = bid;
    p->version = version;
    p->tail = tail;
    p->size = size;
  }
  sqlite3_finalize(statement);
  return 0;
}

static struct conversations * find_or_create_conv(const sid_t *my_sid, const sid_t *their_sid)
{
  struct conversations *conv=NULL;
  if (meshms_conversations_list(my_sid, their_sid, &conv))
    return NULL;
  if (!conv){
    conv = emalloc_zero(sizeof(struct conversations));
    conv->them = *their_sid;
  }
  return conv;
}

static int create_ply(const sid_t *my_sid, struct conversations *conv, rhizome_manifest *m)
{
  if (config.debug.meshms)
    DEBUGF("Creating ply for my_sid=%s them=%s",
	alloca_tohex_sid_t(conv->them),
	alloca_tohex_sid_t(*my_sid));
  rhizome_manifest_set_service(m, RHIZOME_SERVICE_MESHMS2);
  rhizome_manifest_set_sender(m, my_sid);
  rhizome_manifest_set_recipient(m, &conv->them);
  rhizome_manifest_set_filesize(m, 0);
  rhizome_manifest_set_tail(m, 0);
  if (rhizome_fill_manifest(m, NULL, my_sid))
    return -1;
  assert(m->haveSecret);
  assert(m->payloadEncryption == PAYLOAD_ENCRYPTED);
  conv->my_ply.bundle_id = m->cryptoSignPublic;
  conv->found_my_ply = 1;
  return 0;
}

static int append_footer(unsigned char *buffer, char type, int payload_len)
{
  payload_len = (payload_len << 4) | (type&0xF);
  write_uint16(buffer, payload_len);
  return 2;
}

static int ply_read_open(struct ply_read *ply, const rhizome_bid_t *bid, rhizome_manifest *m)
{
  if (config.debug.meshms)
    DEBUGF("Opening ply %s", alloca_tohex_rhizome_bid_t(*bid));
  if (rhizome_retrieve_manifest(bid, m))
    return -1;
  int ret = rhizome_open_decrypt_read(m, &ply->read);
  if (ret == 1)
    WARNF("Payload was not found for manifest %s, %"PRId64, alloca_tohex_rhizome_bid_t(m->cryptoSignPublic), m->version);
  if (ret != 0)
    return ret;
  assert(m->filesize != RHIZOME_SIZE_UNSET);
  ply->read.offset = ply->read.length = m->filesize;
  return 0;
}

static int ply_read_close(struct ply_read *ply)
{
  if (ply->buffer){
    free(ply->buffer);
    ply->buffer=NULL;
  }
  ply->buffer_size=0;
  ply->buff.len=0;
  return rhizome_read_close(&ply->read);
}

// read the next record from the ply (backwards)
// returns 1 on EOF, -1 on failure
static int ply_read_next(struct ply_read *ply)
{
  ply->record_end_offset = ply->read.offset;
  unsigned char footer[2];
  if (ply->read.offset <= sizeof footer) {
    if (config.debug.meshms)
      DEBUGF("EOF");
    return 1;
  }
  ply->read.offset -= sizeof footer;
  if (rhizome_read_buffered(&ply->read, &ply->buff, footer, sizeof footer) != sizeof footer)
    return -1;
  // (rhizome_read automatically advances the offset by the number of bytes read)
  ply->record_length=read_uint16(footer);
  ply->type = ply->record_length & 0xF;
  ply->record_length = ply->record_length>>4;
  
  if (config.debug.meshms)
    DEBUGF("Found record %d, length %d @%"PRId64, ply->type, ply->record_length, ply->record_end_offset);
  
  // need to allow for advancing the tail and cutting a message in half.
  if (ply->record_length + sizeof footer > ply->read.offset){
    if (config.debug.meshms)
      DEBUGF("EOF");
    return 1;
  }
  
  ply->read.offset -= ply->record_length + sizeof(footer);
  uint64_t record_start = ply->read.offset;
  
  if (ply->buffer_size < ply->record_length){
    ply->buffer_size = ply->record_length;
    unsigned char *b=realloc(ply->buffer, ply->buffer_size);
    if (!b)
      return WHY("realloc() failed");
    ply->buffer = b;
  }
  
  ssize_t read = rhizome_read_buffered(&ply->read, &ply->buff, ply->buffer, ply->record_length);
  if (read != ply->record_length)
    return WHYF("Expected %u bytes read, got %zd", ply->record_length, read);
  
  ply->read.offset = record_start;
  return 0;
}

// keep reading past messages until you find this type.
static int ply_find_next(struct ply_read *ply, char type){
  while(1){
    int ret = ply_read_next(ply);
    if (ret || ply->type==type)
      return ret;
  }
}

static int append_meshms_buffer(const sid_t *my_sid, struct conversations *conv, unsigned char *buffer, int len)
{
  int ret=-1;
  rhizome_manifest *mout = NULL;
  rhizome_manifest *m = rhizome_new_manifest();
  if (!m)
    goto end;
  
  if (conv->found_my_ply){
    if (rhizome_retrieve_manifest(&conv->my_ply.bundle_id, m))
      goto end;
    rhizome_authenticate_author(m);
    if (!m->haveSecret || m->authorship != AUTHOR_AUTHENTIC)
      goto end;
  }else{
    if (create_ply(my_sid, conv, m))
      goto end;
  }
  assert(m->haveSecret);
  assert(m->authorship == AUTHOR_AUTHENTIC);
  
  if (rhizome_append_journal_buffer(m, 0, buffer, len))
    goto end;
  
  if (rhizome_manifest_finalise(m, &mout, 1))
    goto end;

  ret=0;
  
end:
  if (mout && mout!=m)
    rhizome_manifest_free(mout);
  if (m)
    rhizome_manifest_free(m);
  return ret;
}

// update if any conversations are unread or need to be acked.
// return -1 for failure, 1 if the conversation index needs to be saved.
static int update_conversation(const sid_t *my_sid, struct conversations *conv){
  if (config.debug.meshms)
    DEBUG("Checking if conversation needs to be acked");
    
  // Nothing to be done if they have never sent us anything
  if (!conv->found_their_ply)
    return 0;
  
  rhizome_manifest *m_ours = NULL;
  rhizome_manifest *m_theirs = rhizome_new_manifest();
  if (!m_theirs)
    return -1;
    
  struct ply_read ply;
  bzero(&ply, sizeof(ply));
  int ret=-1;
  
  if (config.debug.meshms)
    DEBUG("Locating their last message");
    
  // find the offset of their last message
  if (rhizome_retrieve_manifest(&conv->their_ply.bundle_id, m_theirs))
    goto end;
  
  if (ply_read_open(&ply, &conv->their_ply.bundle_id, m_theirs))
    goto end;
    
  ret = ply_find_next(&ply, MESHMS_BLOCK_TYPE_MESSAGE);
  if (ret!=0){
    // no messages indicates that we didn't do anthing
    if (ret>0)
      ret=0;
    goto end;
  }
  
  if (conv->their_last_message == ply.record_end_offset){
    // nothing has changed since last time
    ret=0;
    goto end;
  }
    
  conv->their_last_message = ply.record_end_offset;
  if (config.debug.meshms)
    DEBUGF("Found last message @%"PRId64, conv->their_last_message);
  ply_read_close(&ply);
  
  // find our previous ack
  uint64_t previous_ack = 0;
  
  if (conv->found_my_ply){
    if (config.debug.meshms)
      DEBUG("Locating our previous ack");
      
    m_ours = rhizome_new_manifest();
    if (!m_ours)
      goto end;
    if (rhizome_retrieve_manifest(&conv->my_ply.bundle_id, m_ours))
      goto end;
    
    if (ply_read_open(&ply, &conv->my_ply.bundle_id, m_ours))
      goto end;
      
    ret = ply_find_next(&ply, MESHMS_BLOCK_TYPE_ACK);
    if (ret == -1)
      goto end;
      
    if (ret==0){
      if (unpack_uint(ply.buffer, ply.record_length, &previous_ack) == -1)
	previous_ack=0;
    }
    if (config.debug.meshms)
      DEBUGF("Previous ack is %"PRId64, previous_ack);
    ply_read_close(&ply);
  }else{
    if (config.debug.meshms)
      DEBUGF("No outgoing ply");
  }
  
  if (previous_ack >= conv->their_last_message){
    // their last message has already been acked
    ret=1;
    goto end;
  }
  
  // append an ack for their message
  if (config.debug.meshms)
    DEBUGF("Creating ACK for %"PRId64" - %"PRId64, previous_ack, conv->their_last_message);
  
  unsigned char buffer[24];
  int ofs=0;
  ofs+=pack_uint(&buffer[ofs], conv->their_last_message);
  if (previous_ack)
    ofs+=pack_uint(&buffer[ofs], conv->their_last_message - previous_ack);
  ofs+=append_footer(buffer+ofs, MESHMS_BLOCK_TYPE_ACK, ofs);
  ret = append_meshms_buffer(my_sid, conv, buffer, ofs);
  
end:
  ply_read_close(&ply);
  if (m_ours)
    rhizome_manifest_free(m_ours);
  if (m_theirs)
    rhizome_manifest_free(m_theirs);
  
  // if it's all good, remember the size of their ply at the time we examined it.
  if (ret>=0)
    conv->their_size = conv->their_ply.size;

  return ret;
}

// update conversations, and return 1 if the conversation index should be saved
static int update_conversations(const sid_t *my_sid, struct conversations *conv){
  if (!conv)
    return 0;
  int ret = 0;
  if (update_conversations(my_sid, conv->_left))
    ret=1;
    
  if (conv->their_size != conv->their_ply.size){
    if (update_conversation(my_sid, conv)>0)
      ret=1;
  }
  
  if (update_conversations(my_sid, conv->_right))
    ret=1;

  return ret;
}

// read our cached conversation list from our rhizome payload
// if we can't load the existing data correctly, just ignore it.
static int read_known_conversations(rhizome_manifest *m, const sid_t *their_sid, struct conversations **conv)
{
  if (m->haveSecret==NEW_BUNDLE_ID)
    return 0;
  
  struct rhizome_read read;
  bzero(&read, sizeof(read));
  struct rhizome_read_buffer buff;
  bzero(&buff, sizeof(buff));
  
  int ret = rhizome_open_decrypt_read(m, &read);
  if (ret == -1)
    goto end;
  
  unsigned char version=0xFF;
  ssize_t r = rhizome_read_buffered(&read, &buff, &version, 1);
  ret = -1;
  if (r == -1)
    goto end;
  if (version != 1) {
    WARNF("Expected version 1 (got 0x%02x)", version);
    goto end;
  }
  
  while (1) {
    sid_t sid;
    r = rhizome_read_buffered(&read, &buff, sid.binary, sizeof sid.binary);
    if (r != sizeof sid.binary)
      break;
    if (config.debug.meshms)
      DEBUGF("Reading existing conversation for %s", alloca_tohex_sid_t(sid));
    if (their_sid && cmp_sid_t(&sid, their_sid) != 0)
      continue;
    struct conversations *ptr = add_conv(conv, &sid);
    if (!ptr)
      goto end;
    unsigned char details[8*3];
    r = rhizome_read_buffered(&read, &buff, details, sizeof details);
    if (r == -1)
      break;
    int bytes = r;
    int ofs = 0;
    int unpacked = unpack_uint(details, bytes, &ptr->their_last_message);
    if (unpacked == -1)
      break;
    ofs += unpacked;
    unpacked = unpack_uint(details+ofs, bytes-ofs, &ptr->read_offset);
    if (unpacked == -1)
      break;
    ofs += unpacked;
    unpacked = unpack_uint(details+ofs, bytes-ofs, &ptr->their_size);
    if (unpacked == -1)
      break;
    ofs += unpacked;
    read.offset += ofs - bytes;
  }
  ret = 0;
end:
  rhizome_read_close(&read);
  return ret;
}

static ssize_t write_conversation(struct rhizome_write *write, struct conversations *conv)
{
  size_t len=0;
  if (!conv)
    return len;
  {
    unsigned char buffer[sizeof(conv->them) + (8*3)];
    if (write)
      bcopy(conv->them.binary, buffer, sizeof(conv->them));
    len+=sizeof(conv->them);
    if (write){
      len+=pack_uint(&buffer[len], conv->their_last_message);
      len+=pack_uint(&buffer[len], conv->read_offset);
      len+=pack_uint(&buffer[len], conv->their_size);
      int ret=rhizome_write_buffer(write, buffer, len);
      if (ret == -1)
	return ret;
    }else{
      len+=measure_packed_uint(conv->their_last_message);
      len+=measure_packed_uint(conv->read_offset);
      len+=measure_packed_uint(conv->their_size);
    }
    DEBUGF("len %s, %"PRId64", %"PRId64", %"PRId64" = %zu", 
      alloca_tohex_sid_t(conv->them),
      conv->their_last_message,
      conv->read_offset,
      conv->their_size,
      len);
  }
  // write the two child nodes
  ssize_t ret = write_conversation(write, conv->_left);
  if (ret == -1)
    return ret;
  len += (size_t) ret;
  ret = write_conversation(write, conv->_right);
  if (ret == -1)
    return ret;
  len += (size_t) ret;
  return len;
}

static int write_known_conversations(rhizome_manifest *m, struct conversations *conv)
{
  rhizome_manifest *mout=NULL;
  
  struct rhizome_write write;
  bzero(&write, sizeof(write));
  int ret=-1;
  
  // TODO rebalance tree...
  
  // measure the final payload first
  ssize_t len=write_conversation(NULL, conv);
  if (len == -1)
    goto end;
  
  // then write it
  rhizome_manifest_set_version(m, m->version + 1);
  rhizome_manifest_set_filesize(m, (size_t)len + 1);
  
  if (rhizome_write_open_manifest(&write, m) == -1)
    goto end;
  unsigned char version=1;
  if (rhizome_write_buffer(&write, &version, 1) == -1)
    goto end;
  if (write_conversation(&write, conv) == -1)
    goto end;
  if (rhizome_finish_write(&write))
    goto end;
  rhizome_manifest_set_filehash(m, &write.id);
  if (rhizome_manifest_finalise(m, &mout, 1))
    goto end;
  
  ret=0;
end:
  if (ret)
    rhizome_fail_write(&write);
  if (mout && m!=mout)
    rhizome_manifest_free(mout);
  return ret;
}

// read information about existing conversations from a rhizome payload
static int meshms_conversations_list(const sid_t *my_sid, const sid_t *their_sid, struct conversations **conv)
{
  int ret=-1;
  rhizome_manifest *m = rhizome_new_manifest();
  if (!m)
    goto end;
  if (get_my_conversation_bundle(my_sid, m))
    goto end;
    
  // read conversations payload
  if (read_known_conversations(m, their_sid, conv))
    goto end;
  
  if (get_database_conversations(my_sid, their_sid, conv))
    goto end;
    
  if (update_conversations(my_sid, *conv) && !their_sid){
    if (write_known_conversations(m, *conv))
      goto end;
  }
  ret=0;
  
end:
  rhizome_manifest_free(m);
  return ret;
}

// recursively traverse the conversation tree in sorted order and output the details of each conversation
static int output_conversations(struct cli_context *context, struct conversations *conv, 
      int output, int offset, int count){
  if (!conv)
    return 0;
  
  int traverse_count = output_conversations(context, conv->_left, output, offset, count);
  if (count <0 || output + traverse_count < offset + count){
    if (output + traverse_count >= offset){
      cli_put_long(context, output + traverse_count, ":");
      cli_put_hexvalue(context, conv->them.binary, sizeof(conv->them), ":");
      cli_put_string(context, conv->read_offset < conv->their_last_message ? "unread":"", ":");
      cli_put_long(context, conv->their_last_message, ":");
      cli_put_long(context, conv->read_offset, "\n");
    }
    traverse_count++;
  }
  traverse_count += output_conversations(context, conv->_right, output + traverse_count, offset, count);
  return traverse_count;
}

// output the list of existing conversations for a given local identity
int app_meshms_conversations(const struct cli_parsed *parsed, struct cli_context *context){
  const char *sidhex, *offset_str, *count_str;
  if (cli_arg(parsed, "sid", &sidhex, str_is_subscriber_id, "") == -1
    || cli_arg(parsed, "offset", &offset_str, NULL, "0")==-1
    || cli_arg(parsed, "count", &count_str, NULL, "-1")==-1)
    return -1;
    
  sid_t sid;
  fromhex(sid.binary, sidhex, sizeof(sid.binary));
  
  int offset=atoi(offset_str);
  int count=atoi(count_str);

  if (create_serval_instance_dir() == -1)
    return -1;
  if (!(keyring = keyring_open_instance_cli(parsed)))
    return -1;
  if (rhizome_opendb() == -1){
    keyring_free(keyring);
    return -1;
  }
  
  struct conversations *conv=NULL;
  if (meshms_conversations_list(&sid, NULL, &conv)){
    keyring_free(keyring);
    return -1;
  }  
  const char *names[]={
    "_id","recipient","read", "last_message", "read_offset"
  };

  cli_columns(context, 5, names);
  int rows = output_conversations(context, conv, 0, offset, count);
  cli_row_count(context, rows);

  free_conversations(conv);
  keyring_free(keyring);
  return 0;
}

int app_meshms_send_message(const struct cli_parsed *parsed, struct cli_context *context)
{
  const char *my_sidhex, *their_sidhex, *message;
  if (cli_arg(parsed, "sender_sid", &my_sidhex, str_is_subscriber_id, "") == -1
    || cli_arg(parsed, "recipient_sid", &their_sidhex, str_is_subscriber_id, "") == -1
    || cli_arg(parsed, "payload", &message, NULL, "") == -1)
    return -1;
  
  if (create_serval_instance_dir() == -1)
    return -1;
  if (!(keyring = keyring_open_instance_cli(parsed)))
    return -1;
  if (rhizome_opendb() == -1){
    keyring_free(keyring);
    return -1;
  }
  
  sid_t my_sid, their_sid;
<<<<<<< HEAD
  fromhex(my_sid.binary, my_sidhex, sizeof(my_sid.binary));
  fromhex(their_sid.binary, their_sidhex, sizeof(their_sid.binary));
  struct conversations *conv=find_or_create_conv(&my_sid, &their_sid);
  if (!conv){
    keyring_free(keyring);
=======
  if (str_to_sid_t(&my_sid, my_sidhex) == -1)
    return WHY("invalid sender SID");
  if (str_to_sid_t(&their_sid, their_sidhex) == -1)
    return WHY("invalid recipient SID");
  struct conversations *conv = find_or_create_conv(&my_sid, &their_sid);
  if (!conv)
>>>>>>> 45442d3e
    return -1;
  }  
  // construct a message payload
  int message_len = strlen(message)+1;
  
  // TODO, new format here.
  unsigned char buffer[message_len+3];
  strcpy((char*)buffer, message);  // message
  message_len+=append_footer(buffer+message_len, MESHMS_BLOCK_TYPE_MESSAGE, message_len);
  int ret = append_meshms_buffer(&my_sid, conv, buffer, message_len);
  
  free_conversations(conv);
  keyring_free(keyring);
  return ret;
}

int app_meshms_list_messages(const struct cli_parsed *parsed, struct cli_context *context)
{
  const char *my_sidhex, *their_sidhex;
  if (cli_arg(parsed, "sender_sid", &my_sidhex, str_is_subscriber_id, "") == -1
    || cli_arg(parsed, "recipient_sid", &their_sidhex, str_is_subscriber_id, "") == -1)
    return -1;
  
  if (create_serval_instance_dir() == -1)
    return -1;
  if (!(keyring = keyring_open_instance_cli(parsed)))
    return -1;
  if (rhizome_opendb() == -1){
    keyring_free(keyring);
    return -1;
  }    
  sid_t my_sid, their_sid;
  if (str_to_sid_t(&my_sid, my_sidhex) == -1){
    keyring_free(keyring);
    return WHY("invalid sender SID");
  }
  if (str_to_sid_t(&their_sid, their_sidhex) == -1){
    keyring_free(keyring);
    return WHY("invalid recipient SID");
  }  
  struct conversations *conv=find_or_create_conv(&my_sid, &their_sid);
  if (!conv){
    keyring_free(keyring);
    return -1;
  }
  int ret=-1;
  
  const char *names[]={
    "_id","offset","type","message"
  };

  cli_columns(context, 4, names);
  
  rhizome_manifest *m_ours=NULL, *m_theirs=NULL;
  struct ply_read read_ours, read_theirs;
  
  // if we've never sent a message, (or acked theirs), there is nothing to show
  if (!conv->found_my_ply){
    ret=0;
    cli_row_count(context, 0);
    if (config.debug.meshms)
      DEBUGF("Did not find my ply");
    goto end;
  }
  
  // start reading messages from both ply's in reverse order
  bzero(&read_ours, sizeof(read_ours));
  bzero(&read_theirs, sizeof(read_theirs));
  
  m_ours = rhizome_new_manifest();
  if (!m_ours)
    goto end;
  if (ply_read_open(&read_ours, &conv->my_ply.bundle_id, m_ours))
    goto end;
  
  uint64_t their_last_ack=0;
  uint64_t their_ack_offset=0;
  int64_t unread_mark=conv->read_offset;
  
  if (conv->found_their_ply){
    m_theirs = rhizome_new_manifest();
    if (!m_theirs)
      goto end;
    if (ply_read_open(&read_theirs, &conv->their_ply.bundle_id, m_theirs))
      goto end;
      
    // find their last ACK so we know if messages have been received
    int r = ply_find_next(&read_theirs, MESHMS_BLOCK_TYPE_ACK);
    if (r==0){
      if (unpack_uint(read_theirs.buffer, read_theirs.record_length, &their_last_ack) == -1)
	their_last_ack=0;
      else
	their_ack_offset = read_theirs.record_end_offset;
      if (config.debug.meshms)
	DEBUGF("Found their last ack @%"PRId64, their_last_ack);
    }
  }
  
  int id=0;
  while(ply_read_next(&read_ours)==0){
    if (config.debug.meshms)
      DEBUGF("Offset %"PRId64", type %d, read_offset %"PRId64, read_ours.read.offset, read_ours.type, conv->read_offset);
      
    if (their_last_ack && their_last_ack >= read_ours.record_end_offset){
      cli_put_long(context, id++, ":");
      cli_put_long(context, their_ack_offset, ":");
      cli_put_string(context, "ACK", ":");
      cli_put_string(context, "delivered", "\n");
      their_last_ack = 0;
    }
    
    switch(read_ours.type){
      case MESHMS_BLOCK_TYPE_ACK:
	// read their message list, and insert all messages that are included in the ack range
	if (conv->found_their_ply){
	  int ofs=unpack_uint(read_ours.buffer, read_ours.record_length, (uint64_t*)&read_theirs.read.offset);
	  if (ofs == -1)
	    break;
	  uint64_t end_range;
	  int x = unpack_uint(read_ours.buffer+ofs, read_ours.record_length - ofs, &end_range);
	  if (x == -1)
	    end_range=0;
	  else
	    end_range = read_theirs.read.offset - end_range;
	  
	  // TODO tail
	  // just incase we don't have the full bundle anymore
	  if (read_theirs.read.offset > read_theirs.read.length)
	    read_theirs.read.offset = read_theirs.read.length;
	    
	  if (config.debug.meshms)
	    DEBUGF("Reading other log from %"PRId64", to %"PRId64, read_theirs.read.offset, end_range);
	  while(ply_find_next(&read_theirs, MESHMS_BLOCK_TYPE_MESSAGE)==0){
	    if (read_theirs.read.offset < end_range)
	      break;
	      
	    if (unread_mark >= (int64_t)read_theirs.record_end_offset){
	      cli_put_long(context, id++, ":");
	      cli_put_long(context, unread_mark, ":");
	      cli_put_string(context, "MARK", ":");
	      cli_put_string(context, "read", "\n");
	      unread_mark = -1;
	    }
	  
	    cli_put_long(context, id++, ":");
	    cli_put_long(context, read_theirs.record_end_offset, ":");
	    cli_put_string(context, "<", ":");
	    cli_put_string(context, (char *)read_theirs.buffer, "\n");
	  }
	}
	break;
      case MESHMS_BLOCK_TYPE_MESSAGE:
	// TODO new message format here
	cli_put_long(context, id++, ":");
	cli_put_long(context, read_ours.record_end_offset, ":");
	cli_put_string(context, ">", ":");
	cli_put_string(context, (char *)read_ours.buffer, "\n");
	break;
    }
  }
  
  cli_row_count(context, id);
  ret=0;
  
end:
  if (m_ours){
    rhizome_manifest_free(m_ours);
    ply_read_close(&read_ours);
  }
  if (m_theirs){
    rhizome_manifest_free(m_theirs);
    ply_read_close(&read_theirs);
  }
  free_conversations(conv);
  keyring_free(keyring);
  return ret;
}

static int mark_read(struct conversations *conv, const sid_t *their_sid, const char *offset_str){
  int ret=0;
  if (conv){
    int cmp = their_sid ? cmp_sid_t(&conv->them, their_sid) : 0;
    if (!their_sid || cmp<0){
      ret+=mark_read(conv->_left, their_sid, offset_str);
    }
    if (!their_sid || cmp==0){
      // update read offset
      // - never rewind
      // - never past their last message
      uint64_t offset = conv->their_last_message;
      if (offset_str){
	uint64_t x = atol(offset_str);
	if (x<offset)
	  offset=x;
      }
      if (offset > conv->read_offset){
	if (config.debug.meshms)
	  DEBUGF("Moving read marker for %s, from %"PRId64" to %"PRId64, 
	    alloca_tohex_sid_t(conv->them), conv->read_offset, offset);
	conv->read_offset = offset;
	ret++;
      }
    }
    if (!their_sid || cmp>0){
      ret+=mark_read(conv->_right, their_sid, offset_str);
    }
  }
  return ret;
}

int app_meshms_mark_read(const struct cli_parsed *parsed, struct cli_context *context)
{
  const char *my_sidhex, *their_sidhex, *offset_str;
  if (cli_arg(parsed, "sender_sid", &my_sidhex, str_is_subscriber_id, "") == -1
    || cli_arg(parsed, "recipient_sid", &their_sidhex, str_is_subscriber_id, NULL) == -1
    || cli_arg(parsed, "offset", &offset_str, NULL, NULL)==-1)
   return -1;
  
  if (create_serval_instance_dir() == -1)
    return -1;
  if (!(keyring = keyring_open_instance_cli(parsed)))
    return -1;
  if (rhizome_opendb() == -1){
    keyring_free(keyring);
    return -1;
  }  
  sid_t my_sid, their_sid;
  fromhex(my_sid.binary, my_sidhex, sizeof(my_sid.binary));
  if (their_sidhex)
    fromhex(their_sid.binary, their_sidhex, sizeof(their_sid.binary));
  
  int ret=-1;
  struct conversations *conv=NULL;
  rhizome_manifest *m = rhizome_new_manifest();
  if (!m)
    goto end;
  if (get_my_conversation_bundle(&my_sid, m))
    goto end;
    
  // read all conversations, so we can write them again
  if (read_known_conversations(m, NULL, &conv))
    goto end;
  
  // read the full list of conversations from the database too
  if (get_database_conversations(&my_sid, NULL, &conv))
    goto end;
  
  // check if any incoming conversations need to be acked or have new messages and update the read offset
  int changed = update_conversations(&my_sid, conv);
  if (mark_read(conv, their_sidhex?&their_sid:NULL, offset_str))
    changed =1;
  if (changed){
    // save the conversation list
    if (write_known_conversations(m, conv))
      goto end;
  }
  
  ret=0;
  
end:
  if (m)
    rhizome_manifest_free(m);
  free_conversations(conv);
  keyring_free(keyring);
  return ret;
}<|MERGE_RESOLUTION|>--- conflicted
+++ resolved
@@ -740,20 +740,13 @@
   }
   
   sid_t my_sid, their_sid;
-<<<<<<< HEAD
-  fromhex(my_sid.binary, my_sidhex, sizeof(my_sid.binary));
-  fromhex(their_sid.binary, their_sidhex, sizeof(their_sid.binary));
-  struct conversations *conv=find_or_create_conv(&my_sid, &their_sid);
-  if (!conv){
-    keyring_free(keyring);
-=======
   if (str_to_sid_t(&my_sid, my_sidhex) == -1)
     return WHY("invalid sender SID");
   if (str_to_sid_t(&their_sid, their_sidhex) == -1)
     return WHY("invalid recipient SID");
   struct conversations *conv = find_or_create_conv(&my_sid, &their_sid);
-  if (!conv)
->>>>>>> 45442d3e
+  if (!conv) {
+    keyring_free(keyring);
     return -1;
   }  
   // construct a message payload
