#!/bin/bash

# Tests for Serval DNA server operations.
#
# Copyright 2012 Paul Gardner-Stephen
#
# This program is free software; you can redistribute it and/or
# modify it under the terms of the GNU General Public License
# as published by the Free Software Foundation; either version 2
# of the License, or (at your option) any later version.
#
# This program is distributed in the hope that it will be useful,
# but WITHOUT ANY WARRANTY; without even the implied warranty of
# MERCHANTABILITY or FITNESS FOR A PARTICULAR PURPOSE.  See the
# GNU General Public License for more details.
#
# You should have received a copy of the GNU General Public License
# along with this program; if not, write to the Free Software
# Foundation, Inc., 51 Franklin Street, Fifth Floor, Boston, MA  02110-1301, USA.

source "${0%/*}/../testframework.sh"
source "${0%/*}/../testdefs.sh"

setup() {
   setup_servald
   assert_no_servald_processes
}

teardown() {
   stop_all_servald_servers
   kill_all_servald_processes
   assert_no_servald_processes
}

setup_servald_instance() {
   push_instance
   set_instance "$1"
   executeOk_servald config set debug.interfaces Yes
   executeOk_servald config set debug.packetformats No
   executeOk_servald config set debug.tx No
   executeOk_servald config set debug.rx No
   executeOk_servald config set interfaces "+>$2"
   executeOk_servald config set monitor.socket "org.servalproject.servald.monitor.socket.$TFWUNIQUE.$instance_name"
   executeOk_servald config set mdp.socket "org.servalproject.servald.mdp.socket.$TFWUNIQUE.$instance_name"
   executeOk_servald config set mdp.wifi.tick_ms 50
   executeOk_servald config set mdp.selfannounce.ticks_per_full_address 1
   executeOk_servald keyring add
   assert [ -e "$SERVALINSTANCE_PATH/serval.keyring" ]
   executeOk_servald keyring list
   tfw_cat --stdout
   sid=$(replayStdout | sed -ne "1s/^\($rexp_sid\):.*\$/\1/p")
   assert --message='main identity known' [ -n "$sid" ]
   executeOk_servald set did $sid 5550001 "Agent $instance_name Smith"
   start_servald_server
   executeOk_servald status
   tfw_cat --stdout
   pop_instance
}

setup_servald_instances() {
<<<<<<< HEAD
   DUMMYNET=$PWD/dummy
   >$DUMMYNET
=======
   setup_servald
   DUMMYNET=`pwd`/dummy.dat
   rm $DUMMYNET
   touch $DUMMYNET
   assert [ -e $DUMMYNET ]
>>>>>>> 132d3a6f
   setup_servald_instance +A $DUMMYNET
   SIDA=$sid
   setup_servald_instance +B $DUMMYNET
   SIDB=$sid
   # Now make sure that they can see each other
<<<<<<< HEAD
   secs=0.5
   sleep $secs # Should be plenty of time
   tfw_log "# Dummynet file after $secs seconds: "`ls -l $DUMMYNET`
=======
   sleep 10 # Should be plenty of time
>>>>>>> 132d3a6f
   set_instance +A
   executeOk_servald id peers
   assertStdoutLineCount '==' 1
}

doc_MultiServer="Start two servald instances with dummy interface"
setup_MultiServer() {
   setup
}
test_MultiServer() {
   setup_servald_instances
}

doc_LookupWildcard="Lookup by wildcard"
setup_LookupWildcard() {
   setup
   setup_servald_instances
   set_instance +A
}
test_LookupWildcard() {
   executeOk_servald dna lookup "*"
   assertStdoutLineCount '==' 2
   assertStdoutGrep --matches=1 "^sid://$SIDA/5550001:5550001:Agent A Smith$"
   assertStdoutGrep --matches=1 "^sid://$SIDB/5550001:5550001:Agent B Smith$"
}

doc_LookupEmpty="Lookup by empty string"
setup_LookupEmpty() {
   setup
   setup_servald_instances
   set_instance +A
}
test_LookupEmpty() {
   executeOk_servald dna lookup ""
   assertStdoutLineCount '==' 2 
   assertStdoutGrep --matches=1 "^sid://$SIDA/5550001:5550001:Agent A Smith$"
   assertStdoutGrep --matches=1 "^sid://$SIDB/5550001:5550001:Agent B Smith$"
}

doc_LookupNumber="Lookup by phone number"
setup_LookupNumber() {
   setup
   setup_servald_instances
   set_instance +A
}
test_LookupNumber() {
   # Make sure we get no false positives
   executeOk_servald dna lookup "5551234"
   assertStdoutLineCount '==' 0
   executeOk_servald dna lookup "555000"
   assertStdoutLineCount '==' 0
   executeOk_servald dna lookup "55500011"
   assertStdoutLineCount '==' 0
   # Make sure we get the right results, and no duplicates
   executeOk_servald dna lookup "5550001"
   assertStdoutLineCount '==' 2
   assertStdoutGrep --matches=1 "^sid://$SIDA/5550001:5550001:Agent A Smith$"
   assertStdoutGrep --matches=1 "^sid://$SIDB/5550001:5550001:Agent B Smith$"
}

doc_NodeinfoLocal="Node info auto-resolves for local identities"
setup_NodeinfoLocal() {
   setup
   setup_servald_instances
   set_instance +A
}
test_NodeinfoLocal() {
   # node info for a local identity returns DID/Name since it is free, even
   # if it isn't asked for.
   executeOk_servald node info $SIDA
   assertStdoutLineCount '==' 1
   assertStdoutGrep --matches=1 "Agent A Smith"
   assertStdoutGrep --matches=0 "did-not-resolved"
}

doc_NodeinfoRemote="Node info resolves remote identities"
setup_NodeinfoRemote() {
   setup
   setup_servald_instances
   set_instance +A
}
test_NodeinfoRemote() {
   # if resolvedid is not specified for a remote identity, then don't resolve
   # it.
   executeOk_servald node info $SIDB
   assertStdoutLineCount '==' 1
   assertStdoutGrep --matches=0 "Agent B Smith"
   assertStdoutGrep --matches=1 "did-not-resolved"

   # But if it resolvedid is specified, then do resolve it using DNA
   executeOk_servald node info $SIDB resolvedid
   assertStdoutLineCount '==' 1
   assertStdoutGrep --matches=1 "Agent B Smith"
   assertStdoutGrep --matches=0 "did-not-resolved"

}

runTests "$@"<|MERGE_RESOLUTION|>--- conflicted
+++ resolved
@@ -36,9 +36,9 @@
    push_instance
    set_instance "$1"
    executeOk_servald config set debug.interfaces Yes
-   executeOk_servald config set debug.packetformats No
-   executeOk_servald config set debug.tx No
-   executeOk_servald config set debug.rx No
+   executeOk_servald config set debug.packetformats Yes
+   executeOk_servald config set debug.tx Yes
+   executeOk_servald config set debug.rx Yes
    executeOk_servald config set interfaces "+>$2"
    executeOk_servald config set monitor.socket "org.servalproject.servald.monitor.socket.$TFWUNIQUE.$instance_name"
    executeOk_servald config set mdp.socket "org.servalproject.servald.mdp.socket.$TFWUNIQUE.$instance_name"
@@ -58,28 +58,16 @@
 }
 
 setup_servald_instances() {
-<<<<<<< HEAD
    DUMMYNET=$PWD/dummy
    >$DUMMYNET
-=======
-   setup_servald
-   DUMMYNET=`pwd`/dummy.dat
-   rm $DUMMYNET
-   touch $DUMMYNET
-   assert [ -e $DUMMYNET ]
->>>>>>> 132d3a6f
    setup_servald_instance +A $DUMMYNET
    SIDA=$sid
    setup_servald_instance +B $DUMMYNET
    SIDB=$sid
    # Now make sure that they can see each other
-<<<<<<< HEAD
-   secs=0.5
+   secs=5
    sleep $secs # Should be plenty of time
    tfw_log "# Dummynet file after $secs seconds: "`ls -l $DUMMYNET`
-=======
-   sleep 10 # Should be plenty of time
->>>>>>> 132d3a6f
    set_instance +A
    executeOk_servald id peers
    assertStdoutLineCount '==' 1
