/*
Serval Distributed Numbering Architecture (DNA)
Copyright (C) 2010 Paul Gardner-Stephen
 
This program is free software; you can redistribute it and/or
modify it under the terms of the GNU General Public License
as published by the Free Software Foundation; either version 2
of the License, or (at your option) any later version.
 
This program is distributed in the hope that it will be useful,
but WITHOUT ANY WARRANTY; without even the implied warranty of
MERCHANTABILITY or FITNESS FOR A PARTICULAR PURPOSE.  See the
GNU General Public License for more details.
 
You should have received a copy of the GNU General Public License
along with this program; if not, write to the Free Software
Foundation, Inc., 51 Franklin Street, Fifth Floor, Boston, MA  02110-1301, USA.
*/

#include "serval.h"


struct sockaddr_in loopback = {
  .sin_family=0,
  .sin_port=0,
  .sin_addr.s_addr=0x0100007f
};

int packetOkOverlay(struct overlay_interface *interface,unsigned char *packet,int len,
		    unsigned char *transaction_id,int recvttl,
		    struct sockaddr *recvaddr,int recvaddrlen,int parseP)
{
  /* 
     Overlay packets are ensembles contain one or more frames each of which 
     should be handled separately.

     There are two main types of enclosed frame.

     1. Announcement frames which contain information that helps to maintain the
     operation of the mesh.

     and

     2. Data frames that contain messages directed to nodes on the mesh.

     In both instances we allow the contained addresses to be shortened to save bandwidth,
     especially for low-bandwidth links.

     All frames have the following fields:

     Frame type (8-24bits)
     TTL (8bits)
     Remaining frame size (RFS) (see overlay_payload.c or overlay_buffer.c for explanation of format)
     Next hop (variable length due to address abbreviation)
     Destination (variable length due to address abbreviation)*
     Source (variable length due to address abbreviation)*
     Payload (length = RFS- len(frame type) - len(next hop)*

     This structure is intended to allow relaying nodes to quickly ignore frames that are
     not addressed to them as either the next hop or final destination.

     The RFS field uses additional bytes to encode the length of longer frames.  
     This provides us with a slight space saving for the common case of short frames.
     
     * Indicates fields that may be encrypted.  The source and destination addresses can
     be encrypted for paranoid traffic so that only the hops along the route know who is
     talking to whom.  This is not totally secure, but does prevent collateral eaves dropping
     of frames by 4th parties.  Paranoid communities could elect to only use nodes they trust
     to carry the frame.  And finally, the frame payload itself can be enciphered with the 
     final destination's public key, so that it is not possible even for the relaying 3rd
     parties to observe the content.  

     Naturally some information will leak simply based on the size, periodicity and other 
     characteristics of the traffic, and some 3rd parties may be malevolent, so noone should
     assume that this provides complete security.

     Paranoid mode introduces a bandwidth cost of one signature, and a potentially substantial
     energy cost of requiring every node along the delivery path to decrypt and reencrypt the
     frame.

     It would also be possible to design a super-paranoid mode where source routing is used with
     concentric shells of encryption so that each hop can only work out the next hop to send it
     to.  However, that would result in rather large frames, and require an on-demand routing
     approach which may well betray more information than the super-paranoid mode would hide.

     Note also that it is possible to dispatch frames on a local link which are addressed to
     broadcast, but are enciphered.  In that situation only the intended recipient can
     decode the frame, but at the cost of having all nodes on the local link having to decrypt
     frame. Of course the nodes may elect to not decrypt such anonymous frames.  

     Such frames could even be flooded throughout part of the mesh by having the TTL>1, and
     optionally with an anonymous source address to provide some plausible deniability for both
     sending and reception if combined with a randomly selected TTL to give the impression of
     the source having received the frame from elsewhere.


  */

  int ofs;
  overlay_frame f;

  f.payload=NULL;
  f.bytes=NULL;
  f.bytecount=0;
  f.prev=NULL; f.next=NULL;
  if (recvaddr->sa_family==AF_INET)
    f.recvaddr=recvaddr; 
  else {
    if (interface->fileP) {
      /* dummy interface, so tell to use 0.0.0.0 */
      f.recvaddr=(struct sockaddr *)&loopback;
    } else 
      /* some other sort of interface, so we can't offer any help here */
      f.recvaddr=NULL;
  }

  overlay_abbreviate_unset_current_sender();

  /* Skip magic bytes and version */
  for(ofs=4;ofs<len;)
    {
      /* Clear out the data structure ready for next frame */
      f.nexthop_address_status=OA_UNINITIALISED;
      f.destination_address_status=OA_UNINITIALISED;
      f.source_address_status=OA_UNINITIALISED;

      /* Get normal form of packet type and modifiers */
      f.type=packet[ofs]&OF_TYPE_BITS;
      f.modifiers=packet[ofs]&OF_MODIFIER_BITS;

<<<<<<< HEAD
      if (debug&DEBUG_PACKETFORMATS)
	DEBUGF("f.type=0x%02x, f.modifiers=0x%02x, ofs=%d", f.type, f.modifiers, ofs);
=======
      if (debug&DEBUG_PACKETFORMATS) DEBUGF("f.type=0x%02x, f.modifiers=0x%02x, ofs=%d\n",
			   f.type,f.modifiers,ofs);
>>>>>>> 132d3a6f

      switch(packet[ofs]&OF_TYPE_BITS)
	{
	case OF_TYPE_EXTENDED20:
	  /* Eat the next two bytes and then skip over this reserved frame type */
	  f.type=OF_TYPE_FLAG_E20|(packet[ofs]&OF_MODIFIER_BITS)|(packet[ofs+2]<<12)|(packet[ofs+1]<<4);
	  f.modifiers=0;
	  ofs+=3;
	  break;
	case OF_TYPE_EXTENDED12:
	  /* Eat the next byte and then skip over this reserved frame type */
	  f.type=OF_TYPE_FLAG_E12|(packet[ofs]&OF_MODIFIER_BITS)|(packet[ofs+1]<<4);
	  f.modifiers=0;
	  ofs+=2;
	  break;
	case OF_TYPE_NODEANNOUNCE:
	case OF_TYPE_IDENTITYENQUIRY:
	case OF_TYPE_RESERVED_09:
	case OF_TYPE_RESERVED_0a:
	case OF_TYPE_RESERVED_0b:
	case OF_TYPE_RESERVED_0c:
	case OF_TYPE_RESERVED_0d:
	case OF_TYPE_SELFANNOUNCE:
	case OF_TYPE_SELFANNOUNCE_ACK:
	case OF_TYPE_DATA:
	case OF_TYPE_DATA_VOICE:
	case OF_TYPE_RHIZOME_ADVERT:
	case OF_TYPE_PLEASEEXPLAIN:
	  /* No extra bytes to deal with here */
	  ofs++;
	  break;
	}
      /* Get time to live */
      f.ttl=packet[ofs++];

      /* Decode length of remainder of frame */
      f.rfs=rfs_decode(packet,&ofs);
<<<<<<< HEAD
      if (debug&DEBUG_PACKETFORMATS) DEBUGF("f.rfs=%d, ofs=%d", f.rfs, ofs);
=======
      if (debug&DEBUG_PACKETFORMATS) DEBUGF("f.rfs=%d, ofs=%d\n",f.rfs,ofs);
>>>>>>> 132d3a6f

      if (!f.rfs) {
	/* Zero length -- assume we fell off the end of the packet */
	break;
      }

      /* Now extract the next hop address */
      int alen=0;
      int offset=ofs;
      f.nexthop_address_status=overlay_abbreviate_expand_address(packet,&offset,f.nexthop,&alen);
      if (debug&DEBUG_PACKETFORMATS) {
	if (f.nexthop_address_status==OA_RESOLVED)
<<<<<<< HEAD
	  DEBUGF("next hop address is %s", overlay_render_sid(f.nexthop));
=======
	  DEBUGF("next hop address is %s\n",
		  overlay_render_sid(f.nexthop));
>>>>>>> 132d3a6f
      }

      /* Now just make the rest of the frame available via the received frame structure, as the
	 frame may not be for us, so there is no point wasting time and energy if we don't have
	 to.
      */
      f.bytes=&packet[offset];
      f.bytecount=f.rfs-(offset-ofs);
      if (f.bytecount<0) {
	f.bytecount=0;
<<<<<<< HEAD
	if (debug&DEBUG_PACKETFORMATS) DEBUGF("f.rfs=%d, offset=%d, ofs=%d", f.rfs, offset, ofs);
=======
	WHY("negative residual byte count after extracting addresses from frame header");
	if (debug&DEBUG_PACKETFORMATS) DEBUGF("f.rfs=%d, offset=%d, ofs=%d\n",
			     f.rfs,offset,ofs);
>>>>>>> 132d3a6f
	return WHY("negative residual byte count after extracting addresses from frame header");
      }

      /* Finally process the frame */
      long long now=overlay_gettime_ms();
      overlay_frame_process(interface,&f);
      long long elapsed=overlay_gettime_ms()-now;
      if (0) INFOF("overlay_frame_process (type=%d, len=%d) took %lldms",
		   f.type,f.bytecount,elapsed);
      
      /* Skip the rest of the bytes in this frame so that we can examine the next one in this
	 ensemble */
      if (debug&DEBUG_PACKETFORMATS) DEBUGF("next ofs=%d, f.rfs=%d, len=%d", ofs, f.rfs, len);
      ofs+=f.rfs;
    }
  if (0) INFOF("Finished processing overlay packet");

  return 0;
}

int overlay_frame_resolve_addresses(overlay_frame *f)
{
  /* Get destination and source addresses and set pointers to payload appropriately */
  int alen=0;
  int offset=0;

  overlay_abbreviate_set_most_recent_address(f->nexthop);
  f->destination_address_status=overlay_abbreviate_expand_address(f->bytes,&offset,f->destination,&alen);
  alen=0;
  f->source_address_status=overlay_abbreviate_expand_address(f->bytes,&offset,f->source,&alen);
  if (debug&DEBUG_OVERLAYABBREVIATIONS)
    DEBUGF("Wrote %d bytes into source address: %s", alen, alloca_tohex(f->source, alen));

  /* Copy payload into overlay_buffer structure */
  if (f->bytecount-offset<0) return WHY("Abbreviated ddresses run past end of packet");
  if (!f->payload) f->payload=ob_new(f->bytecount-offset); else f->payload->length=0;
  if (!f->payload) return WHY("calloc(overlay_buffer) failed.");
  if (ob_append_bytes(f->payload,&f->bytes[offset],f->bytecount-offset)) 
    return WHY("ob_append_bytes() failed.");

  return 0;
}

int overlay_add_selfannouncement(int interface,overlay_buffer *b)
{

  /* Pull the first record from the HLR database and turn it into a
     self-announcment. These are shorter than regular Subscriber Observation
     Notices (SON) because they are just single-hop announcments of presence.

     Do we really need to push the whole SID (32 bytes), or will just, say, 
     8 do so that we use a prefix of the SID which is still very hard to forge?
     
     A hearer of a self-announcement who has not previously seen the sender might
     like to get some authentication to prevent naughty people from spoofing routes.

     We can do this by having ourselves, the sender, keep track of the last few frames
     we have sent, so that we can be asked to sign them.  Actually, we won't sign them, 
     as that is too slow/energy intensive, but we could use a D-H exchange with the neighbour,
     performed once to get a shared secret that can be used to feed a stream cipher to
     produce some sort of verification.

     XXX - But this functionality really needs to move up a level to whole frame composition.
  */

  unsigned char *sid=overlay_get_my_sid();

  /* Header byte */
  if (ob_append_byte(b, OF_TYPE_SELFANNOUNCE))
    return WHY("Could not add self-announcement header");

  static int ticks_per_full_address = -1;
  if (ticks_per_full_address == -1) {
    ticks_per_full_address = confValueGetInt64Range("mdp.selfannounce.ticks_per_full_address", 4LL, 1LL, 1000000LL);
    INFOF("ticks_per_full_address = %d", ticks_per_full_address);
  }
  int send_prefix = ++overlay_interfaces[interface].ticks_since_sent_full_address < ticks_per_full_address;
  if (!send_prefix)
      overlay_interfaces[interface].ticks_since_sent_full_address = 0;

  /* A TTL for this frame.
     XXX - BATMAN uses various TTLs, but I think that it may just be better to have all TTL=1,
     and have the onward nodes selectively choose which nodes to on-announce.  If we prioritise
     newly arrived nodes somewhat (or at least reserve some slots for them), then we can still
     get the good news travels fast property of BATMAN, but without having to flood in the formal
     sense. */
  if (ob_append_byte(b,1))
    return WHY("Could not add TTL to self-announcement");
  
  /* Add space for Remaining Frame Size field.  This will always be a single byte
     for self-announcments as they are always <256 bytes. */
  if (ob_append_byte(b,1+8+1+(send_prefix?(1+7):SID_SIZE)+4+4+1))
    return WHY("Could not add RFS for self-announcement frame");

  /* Add next-hop address.  Always link-local broadcast for self-announcements */
  if (ob_append_byte(b,OA_CODE_BROADCAST))
    return WHY("Could not add self-announcement header");
  /* BPI for broadcast */
  {
      int i;
      for(i=0;i<8;i++)
	if (ob_append_byte(b,random()&0xff))
	  return WHYF("Could not add next-hop address byte %d", i);
  }

  /* Add final destination.  Always broadcast for self-announcments.
     As we have just referenced the broadcast address, we can encode it in a single byte */
  if (ob_append_byte(b, OA_CODE_PREVIOUS))
    return WHY("Could not add self-announcement header");

  /* Add our SID to the announcement as sender
     We can likely get away with abbreviating our own address much of the time, since these
     frames will be sent on a regular basis.  However, we can only abbreviate using a prefix,
     not any of the fancier methods.  Indeed, if we tried to use the standard abbreviation
     functions they would notice that we are attaching an address which is ourself, and send
     a uselessly short address. So instead we will use a simple scheme where we will send our
     address in full an arbitrary 1 in 4 times.
  */
  if (send_prefix) {
    if (ob_append_byte(b, OA_CODE_PREFIX7)) return WHY("Could not add address format code.");
    if (ob_append_bytes(b,sid,7)) return WHY("Could not append SID prefix to self-announcement"); 
  }
  else {
    if (ob_append_bytes(b,sid,SID_SIZE)) return WHY("Could not append SID to self-announcement"); 
  }
  /* Make note that this is the most recent address we have set */
  overlay_abbreviate_set_most_recent_address(sid);
      
  /* Sequence number range.  Based on one tick per milli-second. */
  overlay_update_sequence_number();
  if (ob_append_int(b,overlay_interfaces[interface].last_tick_ms))
    return WHY("Could not add low sequence number to self-announcement");
  if (ob_append_int(b,overlay_sequence_number))
    return WHY("Could not add high sequence number to self-announcement");
  overlay_interfaces[interface].last_tick_ms=overlay_sequence_number;
  if (debug&DEBUG_OVERLAYINTERFACES)
    DEBUGF("last tick seq# = %lld", overlay_interfaces[interface].last_tick_ms);

  /* A byte that indicates which interface we are sending over */
  if (ob_append_byte(b,interface))
    return WHY("Could not add interface number to self-announcement");

  return 0;
}

<|MERGE_RESOLUTION|>--- conflicted
+++ resolved
@@ -128,13 +128,8 @@
       f.type=packet[ofs]&OF_TYPE_BITS;
       f.modifiers=packet[ofs]&OF_MODIFIER_BITS;
 
-<<<<<<< HEAD
       if (debug&DEBUG_PACKETFORMATS)
 	DEBUGF("f.type=0x%02x, f.modifiers=0x%02x, ofs=%d", f.type, f.modifiers, ofs);
-=======
-      if (debug&DEBUG_PACKETFORMATS) DEBUGF("f.type=0x%02x, f.modifiers=0x%02x, ofs=%d\n",
-			   f.type,f.modifiers,ofs);
->>>>>>> 132d3a6f
 
       switch(packet[ofs]&OF_TYPE_BITS)
 	{
@@ -172,11 +167,7 @@
 
       /* Decode length of remainder of frame */
       f.rfs=rfs_decode(packet,&ofs);
-<<<<<<< HEAD
       if (debug&DEBUG_PACKETFORMATS) DEBUGF("f.rfs=%d, ofs=%d", f.rfs, ofs);
-=======
-      if (debug&DEBUG_PACKETFORMATS) DEBUGF("f.rfs=%d, ofs=%d\n",f.rfs,ofs);
->>>>>>> 132d3a6f
 
       if (!f.rfs) {
 	/* Zero length -- assume we fell off the end of the packet */
@@ -189,12 +180,7 @@
       f.nexthop_address_status=overlay_abbreviate_expand_address(packet,&offset,f.nexthop,&alen);
       if (debug&DEBUG_PACKETFORMATS) {
 	if (f.nexthop_address_status==OA_RESOLVED)
-<<<<<<< HEAD
 	  DEBUGF("next hop address is %s", overlay_render_sid(f.nexthop));
-=======
-	  DEBUGF("next hop address is %s\n",
-		  overlay_render_sid(f.nexthop));
->>>>>>> 132d3a6f
       }
 
       /* Now just make the rest of the frame available via the received frame structure, as the
@@ -205,13 +191,7 @@
       f.bytecount=f.rfs-(offset-ofs);
       if (f.bytecount<0) {
 	f.bytecount=0;
-<<<<<<< HEAD
 	if (debug&DEBUG_PACKETFORMATS) DEBUGF("f.rfs=%d, offset=%d, ofs=%d", f.rfs, offset, ofs);
-=======
-	WHY("negative residual byte count after extracting addresses from frame header");
-	if (debug&DEBUG_PACKETFORMATS) DEBUGF("f.rfs=%d, offset=%d, ofs=%d\n",
-			     f.rfs,offset,ofs);
->>>>>>> 132d3a6f
 	return WHY("negative residual byte count after extracting addresses from frame header");
       }
 
@@ -332,14 +312,14 @@
   */
   if (send_prefix) {
     if (ob_append_byte(b, OA_CODE_PREFIX7)) return WHY("Could not add address format code.");
-    if (ob_append_bytes(b,sid,7)) return WHY("Could not append SID prefix to self-announcement"); 
+    if (ob_append_bytes(b,sid,7)) return WHY("Could not append SID prefix to self-announcement");
   }
   else {
-    if (ob_append_bytes(b,sid,SID_SIZE)) return WHY("Could not append SID to self-announcement"); 
+    if (ob_append_bytes(b,sid,SID_SIZE)) return WHY("Could not append SID to self-announcement");
   }
   /* Make note that this is the most recent address we have set */
   overlay_abbreviate_set_most_recent_address(sid);
-      
+
   /* Sequence number range.  Based on one tick per milli-second. */
   overlay_update_sequence_number();
   if (ob_append_int(b,overlay_interfaces[interface].last_tick_ms))
