--- conflicted
+++ resolved
@@ -1355,24 +1355,6 @@
 
 int rhizome_fetch_flush_blob_buffer(struct rhizome_fetch_slot *slot)
 {
-<<<<<<< HEAD
-  sqlite3_blob *blob;
-  int ret = sqlite3_blob_open(rhizome_db, "main", "FILEBLOBS", "data", slot->rowid, 1 /* read/write */, &blob);
-  if (ret!=SQLITE_OK) {
-    if (blob) sqlite3_blob_close(blob);
-    return -1;
-  }
-  ret=sqlite3_blob_write(blob, slot->blob_buffer, slot->blob_buffer_bytes, 
-			 slot->file_ofs-slot->blob_buffer_bytes);
-  sqlite3_blob_close(blob); blob=NULL;
-
-  if (ret!=SQLITE_OK) {
-    WHYF("sqlite3_blob_write(,,%d,%lld) failed, %s", 
-	 slot->blob_buffer_bytes,slot->file_ofs-slot->blob_buffer_bytes,
-	 sqlite3_errmsg(rhizome_db));
-    rhizome_queue_ignore_manifest(slot->manifest, 
-				  &slot->peer_ipandport, slot->peer_sid, 60000);
-=======
   sqlite_retry_state retry = SQLITE_RETRY_STATE_DEFAULT;
   do{
     sqlite3_blob *blob=NULL;
@@ -1413,7 +1395,6 @@
     
   failed:
     if (blob) sqlite3_blob_close(blob); 
->>>>>>> e9d283f3
     rhizome_fetch_close(slot);
     return -1;
     
