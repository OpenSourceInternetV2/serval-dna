--- conflicted
+++ resolved
@@ -802,45 +802,11 @@
     /* got all of file */
     if (debug & DEBUG_RHIZOME_RX)
       DEBUGF("Received all of file via rhizome -- now to import it");
-<<<<<<< HEAD
-    {
-      fclose(q->file);
-      q->file = NULL;
-      // TODO: We already have the manifest struct in memory, should import the bundle
-      // directly from that, not by writing it to a file and re-reading it!
-      const char *id = rhizome_manifest_get(q->manifest, "id", NULL, 0);
-      if (id == NULL)
-      { WHY("Manifest missing ID"); return; }
-      if (create_rhizome_import_dir() == -1)
-	return;
-      char filename[1024];
-      if (!FORM_RHIZOME_IMPORT_PATH(filename,"manifest.%s", id))
-	return;
-      /* Do really write the manifest unchanged */
-      if (debug & DEBUG_RHIZOME_RX) {
-	DEBUGF("manifest has %d signatories",q->manifest->sig_count);
-	DEBUGF("manifest bid=%s len=%d",
-	       rhizome_manifest_get(q->manifest, "id", NULL, 0),
-	       q->manifest->manifest_bytes);
-	dump("manifest",&q->manifest->manifestdata[0],
-	     q->manifest->manifest_all_bytes);
-      }
-      q->manifest->finalised=1;
-      q->manifest->manifest_bytes=q->manifest->manifest_all_bytes;
-      if (rhizome_write_manifest_file(q->manifest,filename) != -1) {
-	rhizome_bundle_import(q->manifest, NULL, id,
-			      q->manifest->ttl - 1 /* TTL */);
-      }
-      rhizome_manifest_free(q->manifest);
-      q->manifest = NULL;
-    }
-=======
     fclose(q->file);
     q->file = NULL;
     rhizome_import_received_bundle(q->manifest);
     rhizome_manifest_free(q->manifest);
     q->manifest = NULL;
->>>>>>> c31d360b
     rhizome_fetch_close(q);
     return;
   }
@@ -848,10 +814,7 @@
   // reset timeout due to activity
   unschedule(&q->alarm);
   q->alarm.alarm=overlay_gettime_ms() + RHIZOME_IDLE_TIMEOUT;
-<<<<<<< HEAD
   q->alarm.deadline = q->alarm.alarm+RHIZOME_IDLE_TIMEOUT;
-=======
->>>>>>> c31d360b
   schedule(&q->alarm);
 }
 
@@ -870,121 +833,6 @@
     case RHIZOME_FETCH_SENDINGHTTPREQUEST:
       rhizome_fetch_write(q);
       break;
-<<<<<<< HEAD
-    case RHIZOME_FETCH_RXFILE:
-      /* Keep reading until we have the promised amount of data */
-      
-      sigPipeFlag=0;
-      
-      errno=0;
-      char buffer[8192];
-
-      int bytes=read(q->alarm.poll.fd,buffer,8192);
-      
-      /* If we got some data, see if we have found the end of the HTTP request */
-      if (bytes>0)
-	rhizome_write_content(q, buffer, bytes);
-	
-      break;
-    case RHIZOME_FETCH_RXHTTPHEADERS:
-      /* Keep reading until we have two CR/LFs in a row */
-      sigPipeFlag=0;
-      
-      errno=0;
-      bytes=read(q->alarm.poll.fd,&q->request[q->request_len],
-		 1024-q->request_len-1);
-
-      if (sigPipeFlag||((bytes==0)&&(errno==0))) {
-	/* broken pipe, so close connection */
-	if (debug&DEBUG_RHIZOME) 
-	  DEBUG("Closing rhizome fetch connection due to sigpipe");
-	rhizome_fetch_close(q);
-	return;
-      }	 
-	
-      /* If we got some data, see if we have found the end of the HTTP request */
-      if (bytes>0) {
-	int lfcount=0;
-	int i=q->request_len-160;
-	
-	// reset timeout
-	unschedule(&q->alarm);
-	q->alarm.alarm=overlay_gettime_ms() + RHIZOME_IDLE_TIMEOUT;
-	q->alarm.deadline = q->alarm.alarm + RHIZOME_IDLE_TIMEOUT;
-	schedule(&q->alarm);
-	
-	if (i<0) i=0;
-	q->request_len+=bytes;
-	if (q->request_len<1024)
-	  q->request[q->request_len]=0;
-	
-	for(;i<(q->request_len+bytes);i++)
-	  {
-	    switch(q->request[i]) {
-	    case '\n': lfcount++; break;
-	    case '\r': /* ignore CR */ break;
-	    case 0: /* ignore NUL (telnet inserts them) */ break;
-	    default: lfcount=0; break;
-	    }
-	    if (lfcount==2) break;
-	  }
-	
-	if (debug&DEBUG_RHIZOME)
-	  dump("http reply headers",(unsigned char *)q->request,lfcount==2?i:q->request_len);
-	
-	if (lfcount==2) {
-	  /* We have the response headers, so parse.
-	     (we may also have some bytes of content, so we need to be a little
-	     careful) */
-
-	  /* Terminate string at end of headers */
-	  q->request[i]=0;
-
-	  /* Get HTTP result code */
-	  char *s=strstr(q->request,"HTTP/1.0 ");
-	  if (!s) { 
-	    if (debug&DEBUG_RHIZOME) DEBUGF("HTTP response lacked HTTP/1.0 response code.");
-	    rhizome_fetch_close(q);
-	    return;
-	  }
-	  int http_response_code=strtoll(&s[9],NULL,10);
-	  if (http_response_code!=200) {
-	    if (debug&DEBUG_RHIZOME) DEBUGF("Rhizome web server returned %d != 200 OK",http_response_code);
-	    rhizome_fetch_close(q);
-	    return;
-	  }
-	  /* Get content length */
-	  s=strstr(q->request,"Content-length: ");
-	  if (!s) {
-	    if (debug&DEBUG_RHIZOME) 
-	      DEBUGF("Missing Content-Length: header.");
-	    rhizome_fetch_close(q);
-	    return;
-	  }
-	  q->file_len=strtoll(&s[16],NULL,10);
-	  
-	  if (q->file_len<0) {
-	    if (debug&DEBUG_RHIZOME) 
-	      DEBUGF("Illegal file size (%d).",q->file_len);
-	    rhizome_fetch_close(q);
-	    return;
-	  }
-
-	  /* Okay, we have both, and are all set.
-	     File is already open, so just write out any initial bytes of the
-	     file we read, and update state flag.
-	  */
-	  
-	  q->state=RHIZOME_FETCH_RXFILE;
-	  int fileRxBytes=q->request_len-(i+1);
-	  
-	  if (fileRxBytes>0)
-	    rhizome_write_content(q, &q->request[i+1], fileRxBytes);
-
-	}
-      } 
-      
-=======
     case RHIZOME_FETCH_RXFILE: {
 	/* Keep reading until we have the promised amount of data */
 	char buffer[8192];
@@ -1016,6 +864,7 @@
 	  // reset timeout
 	  unschedule(&q->alarm);
 	  q->alarm.alarm = overlay_gettime_ms() + RHIZOME_IDLE_TIMEOUT;
+	  q->alarm.deadline = q->alarm.alarm + RHIZOME_IDLE_TIMEOUT;
 	  schedule(&q->alarm);
 	  q->request_len += bytes;
 	  if (http_header_complete(q->request, q->request_len, bytes + 4)) {
@@ -1101,7 +950,6 @@
 	  return;
 	}
       }
->>>>>>> c31d360b
       break;
     default:
       if (debug & DEBUG_RHIZOME_RX) 
