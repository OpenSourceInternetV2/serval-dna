/*
Copyright (C) 2010-2012 Paul Gardner-Stephen, Serval Project.
 
This program is free software; you can redistribute it and/or
modify it under the terms of the GNU General Public License
as published by the Free Software Foundation; either version 2
of the License, or (at your option) any later version.
 
This program is distributed in the hope that it will be useful,
but WITHOUT ANY WARRANTY; without even the implied warranty of
MERCHANTABILITY or FITNESS FOR A PARTICULAR PURPOSE.  See the
GNU General Public License for more details.
 
You should have received a copy of the GNU General Public License
along with this program; if not, write to the Free Software
Foundation, Inc., 51 Franklin Street, Fifth Floor, Boston, MA  02110-1301, USA.
*/

#include <dirent.h>
#include <sys/types.h>
#include <sys/stat.h>
#include "serval.h"
<<<<<<< HEAD
#include "conf.h"
#include "str.h"
=======
#include "socket.h"
>>>>>>> fd1f91db
#include "strbuf.h"
#include "overlay_buffer.h"
#include "overlay_address.h"
#include "overlay_packet.h"
#include "mdp_client.h"
#include "crypto.h"

<<<<<<< HEAD
struct profile_total mdp_stats={.name="overlay_mdp_poll"};

struct sched_ent mdp_abstract={
  .function = overlay_mdp_poll,
  .stats = &mdp_stats,
};

struct sched_ent mdp_named={
  .function = overlay_mdp_poll,
  .stats = &mdp_stats,
};

static int overlay_saw_mdp_frame(struct overlay_frame *frame, overlay_mdp_frame *mdp, time_ms_t now);

/* Delete all UNIX socket files in instance directory. */
static void overlay_mdp_clean_socket_files()
{
  const char *instance_path = serval_instancepath();
  char path[PATH_MAX];
  DIR *dir;
  struct dirent *dp;
  struct stat st;

  /* Open instance_path directory. */
  if ((dir = opendir(instance_path)) == NULL) {
    WARNF("Can't open %s\n", instance_path);
    return;
  }

  /* Read all files in instance_path directory. */
  while ((dp = readdir(dir)) != NULL) {

    /* Concatenate dir and name. */
    sprintf(path, "%s/%s", instance_path, dp->d_name);

    /* Retrieve stat info. */
    if (stat(path, &st)) {
      WARNF("Cannot stat %s (errno=%d)\n", path, errno);
      continue;
    }

    if (S_ISSOCK(st.st_mode)) {
      /* The file is a UNIX socket, delete it. */
      unlink(path);
    }
  }
}
=======
static char overlay_mdp_client_socket_path[1024] = { 0 };

struct sched_ent mdp_sock;
static struct profile_total mdp_stats;
>>>>>>> fd1f91db

int overlay_mdp_setup_sockets()
{
  struct sockaddr_un name;
  socklen_t len;
  
  /* Clean old socket files from instance directory. */
  overlay_mdp_clean_socket_files();
  
  name.sun_family = AF_UNIX;
  
<<<<<<< HEAD
#ifndef HAVE_LINUX_IF_H
  /* Abstrack name space (i.e., non-file represented) unix domain sockets are a
     linux-only thing. */
  mdp_abstract.poll.fd = -1;
#else
  if (mdp_abstract.poll.fd<=0) {
    /* Abstract name space unix sockets is a special Linux thing, which is
       convenient for us because Android is Linux, but does not have a shared
       writable path that is on a UFS partition, so we cannot use traditional
       named unix domain sockets. So the abstract name space gives us a solution. */
    name.sun_path[0]=0;
    /* XXX The 100 should be replaced with the actual maximum allowed.
       Apparently POSIX requires it to be at least 100, but I would still feel
       more comfortable with using the appropriate constant. */
    if (!form_serval_instance_path(&name.sun_path[0], sizeof name.sun_path, "mdp.socket"))
      return WHY("Cannot construct name of unix domain socket.");
    len = 1+strlen(&name.sun_path[1]) + sizeof(name.sun_family);
    
    mdp_abstract.poll.fd = socket(AF_UNIX, SOCK_DGRAM, 0);
    if (mdp_abstract.poll.fd>-1) {
      int reuseP=1;
      if (setsockopt( mdp_abstract.poll.fd, SOL_SOCKET, SO_REUSEADDR, &reuseP, sizeof(reuseP)) == -1) {
	WARN_perror("setsockopt(SO_REUSEADDR)");
	WARN("Could not set socket reuse addresses");
      }
      if (bind(mdp_abstract.poll.fd, (struct sockaddr *)&name, len) == -1) {
	WARN_perror("bind");
	close(mdp_abstract.poll.fd);
	mdp_abstract.poll.fd = -1;
	WARN("bind of abstract name space socket failed (not a problem on non-linux systems)");
      }
      int send_buffer_size=64*1024;    
      if (setsockopt(mdp_abstract.poll.fd, SOL_SOCKET, SO_SNDBUF, &send_buffer_size, sizeof(send_buffer_size)) == -1)
	WARN_perror("setsockopt(SO_SNDBUF)");
      mdp_abstract.poll.events = POLLIN;
      watch(&mdp_abstract);
    } 
  }
#endif
  if (mdp_named.poll.fd<=0) {
    if (!form_serval_instance_path(&name.sun_path[0], sizeof name.sun_path, "mdp.socket"))
      return WHY("Cannot construct name of unix domain socket.");
    unlink(&name.sun_path[0]);
    len = 0+strlen(&name.sun_path[0]) + sizeof(name.sun_family)+1;
    mdp_named.poll.fd = socket(AF_UNIX, SOCK_DGRAM, 0);
    if (mdp_named.poll.fd>-1) {
      int reuseP=1;
      if(setsockopt( mdp_named.poll.fd, SOL_SOCKET, SO_REUSEADDR, &reuseP, sizeof(reuseP)) == -1) {
	WARN_perror("setsockopt(SO_REUSEADDR)");
	WARN("Could not set socket reuse addresses");
      }
      if (bind(mdp_named.poll.fd, (struct sockaddr *)&name, len) == -1) {
	WARN_perror("bind");
	close(mdp_named.poll.fd);
	mdp_named.poll.fd = -1;
	WARN("Could not bind named unix domain socket");
      }
      int send_buffer_size=64*1024;    
      if (setsockopt(mdp_named.poll.fd, SOL_SOCKET, SO_RCVBUF, &send_buffer_size, sizeof(send_buffer_size)) == -1)
	WARN_perror("setsockopt(SO_RCVBUF)");
      mdp_named.function = overlay_mdp_poll;
      mdp_named.stats = &mdp_stats;
      mdp_named.poll.events = POLLIN;
      watch(&mdp_named);
=======
  if (mdp_sock.function != NULL)
    return 0;
  
  socket_setname(&name, confValueGet("mdp.socket",DEFAULT_MDP_SOCKET_NAME), &len);
    
  mdp_sock.poll.fd = socket(AF_UNIX, SOCK_DGRAM, 0);
  if (mdp_sock.poll.fd>-1) {
    int reuseP=1;
    if (setsockopt( mdp_sock.poll.fd, SOL_SOCKET, SO_REUSEADDR, &reuseP, sizeof(reuseP)) == -1) {
      WARN_perror("setsockopt(SO_REUSEADDR)");
      WARN("Could not set socket reuse addresses");
    }
    if (bind(mdp_sock.poll.fd, (struct sockaddr *)&name, len) == -1) {
      WARN_perror("bind");
      close(mdp_sock.poll.fd);
      mdp_sock.poll.fd = -1;
      WARN("bind of abstract name space socket failed (not a problem on non-linux systems)");
>>>>>>> fd1f91db
    }
    int send_buffer_size=64*1024;    
    if (setsockopt(mdp_sock.poll.fd, SOL_SOCKET, SO_SNDBUF, &send_buffer_size, sizeof(send_buffer_size)) == -1)
      WARN_perror("setsockopt(SO_SNDBUF)");
    mdp_sock.function = overlay_mdp_poll;
    mdp_sock.stats->name = "overlay_mdp_poll";
    mdp_sock.poll.events = POLLIN;
    watch(&mdp_sock);
  }

  return 0;
  
}

#define MDP_MAX_BINDINGS 100
#define MDP_MAX_SOCKET_NAME_LEN 110

struct mdp_binding{
  struct subscriber *subscriber;
  int port;
  char socket_name[MDP_MAX_SOCKET_NAME_LEN];
  int name_len;
  time_ms_t binding_time;
};

struct mdp_binding mdp_bindings[MDP_MAX_BINDINGS];
int mdp_bindings_initialised=0;

int overlay_mdp_reply_error(int sock,
			    struct sockaddr_un *recvaddr,int recvaddrlen,
			    int error_number,char *message)
{
  overlay_mdp_frame mdpreply;

  mdpreply.packetTypeAndFlags=MDP_ERROR;
  mdpreply.error.error=error_number;
  if (error_number)
    WHYF("MDP error, code #%d %s",error_number, message);
  
  if (error_number==0||message)
    snprintf(&mdpreply.error.message[0],128,"%s",message?message:"Success");
  else{
    snprintf(&mdpreply.error.message[0],128,"Error code #%d",error_number);
  }
  mdpreply.error.message[127]=0;

  return overlay_mdp_reply(sock,recvaddr,recvaddrlen,&mdpreply);
}

int overlay_mdp_reply(int sock,struct sockaddr_un *recvaddr,int recvaddrlen,
			  overlay_mdp_frame *mdpreply)
{
  int replylen;

  if (!recvaddr) return WHY("No reply address");

  replylen=overlay_mdp_relevant_bytes(mdpreply);
  if (replylen<0) return WHY("Invalid MDP frame (could not compute length)");

  errno=0;
  int r=sendto(sock,(char *)mdpreply,replylen,0,
	       (struct sockaddr *)recvaddr,recvaddrlen);
  if (r<replylen) { 
    WHY_perror("sendto(d)"); 
    return WHYF("sendto() failed when sending MDP reply, sock=%d, r=%d", sock, r); 
  } else
    if (0) DEBUGF("reply of %d bytes sent",r);
  return 0;  
}

int overlay_mdp_reply_ok(int sock,
			 struct sockaddr_un *recvaddr,int recvaddrlen,
			 char *message)
{
  return overlay_mdp_reply_error(sock,recvaddr,recvaddrlen,0,message);
}

int overlay_mdp_releasebindings(struct sockaddr_un *recvaddr,int recvaddrlen)
{
  /* Free up any MDP bindings held by this client. */
  int i;
  for(i=0;i<MDP_MAX_BINDINGS;i++)
    if (mdp_bindings[i].name_len==recvaddrlen)
      if (!memcmp(mdp_bindings[i].socket_name,recvaddr->sun_path,recvaddrlen))
	mdp_bindings[i].port=0;

  return 0;

}

int overlay_mdp_process_bind_request(int sock, struct subscriber *subscriber, int port,
				     int flags, struct sockaddr_un *recvaddr, int recvaddrlen)
{
  int i;
  
  if (port<=0){
    return WHYF("Port %d cannot be bound", port);
  }
  if (!mdp_bindings_initialised) {
    /* Mark all slots as unused */
    for(i=0;i<MDP_MAX_BINDINGS;i++)
      mdp_bindings[i].port=0;
    mdp_bindings_initialised=1;
  }

  /* See if binding already exists */
  int free=-1;
  for(i=0;i<MDP_MAX_BINDINGS;i++) {
    /* Look for duplicate bindings */
    if (mdp_bindings[i].port == port && mdp_bindings[i].subscriber == subscriber) {
      if (mdp_bindings[i].name_len==recvaddrlen &&
	  !memcmp(mdp_bindings[i].socket_name,recvaddr->sun_path,recvaddrlen)) {
	// this client already owns this port binding?
	INFO("Identical binding exists");
	return 0;
      }else if(flags&MDP_FORCE){
	// steal the port binding
	free=i;
	break;
      }else{
	return WHY("Port already in use");
      }
    }
    /* Look for free slots in case we need one */
    if ((free==-1)&&(mdp_bindings[i].port==0)) free=i;
  }
 
  /* Okay, so no binding exists.  Make one, and return success.
     If we have too many bindings, we should return an error.
     XXX - We don't find out when the socket responsible for a binding has died,
     so stale bindings can hang around.  We really need a solution to this, e.g., 
     probing the sockets periodically (by sending an MDP NOOP frame perhaps?) and
     destroying any socket that reports an error.
  */
  if (free==-1) {
    /* XXX Should we probe for stale bindings here and now, since this is when
       we want the spare slots ?

       Picking one at random is as good a policy as any.
       Call listeners don't have a port binding, so are unaffected by this.
    */
    free=random()%MDP_MAX_BINDINGS;
  }
  if (config.debug.mdprequests) 
    DEBUGF("Binding %s:%d", subscriber ? alloca_tohex_sid(subscriber->sid) : "NULL", port);
  /* Okay, record binding and report success */
  mdp_bindings[free].port=port;
  mdp_bindings[free].subscriber=subscriber;
  
  mdp_bindings[free].name_len=recvaddrlen-2;
  memcpy(mdp_bindings[free].socket_name,recvaddr->sun_path,
	 mdp_bindings[free].name_len);
  mdp_bindings[free].binding_time=gettime_ms();
  return 0;
}

static int overlay_mdp_decode_header(struct overlay_buffer *buff, overlay_mdp_frame *mdp)
{
  /* extract MDP port numbers */
  int port = ob_get_packed_ui32(buff);
  int same = port&1;
  port >>=1;
  mdp->in.dst.port = port;
  if (!same){
    port = ob_get_packed_ui32(buff);
  }
  mdp->in.src.port = port;
  
  int len=ob_remaining(buff);
  
  if (len<0)
    return WHY("MDP payload is too short");
  mdp->in.payload_length=len;
  return ob_get_bytes(buff, &mdp->in.payload[0], len);
}

int overlay_mdp_decrypt(struct overlay_frame *f, overlay_mdp_frame *mdp)
{
  IN();

  /* Indicate MDP message type */
  mdp->packetTypeAndFlags=MDP_TX;
  
  switch(f->modifiers&(OF_CRYPTO_CIPHERED|OF_CRYPTO_SIGNED))  {
  case 0: 
    /* nothing to do, b already points to the plain text */
    mdp->packetTypeAndFlags|=MDP_NOCRYPT|MDP_NOSIGN;
    RETURN(overlay_mdp_decode_header(f->payload, mdp));
      
  case OF_CRYPTO_CIPHERED:
    RETURN(WHY("decryption not implemented"));
      
  case OF_CRYPTO_SIGNED:
    {
      int len = ob_remaining(f->payload);
      if (crypto_verify_message(f->source, ob_ptr(f->payload), &len))
	RETURN(-1);
      
      mdp->packetTypeAndFlags|=MDP_NOCRYPT; 
      ob_limitsize(f->payload, len + ob_position(f->payload));
      RETURN(overlay_mdp_decode_header(f->payload, mdp));
    }
      
  case OF_CRYPTO_CIPHERED|OF_CRYPTO_SIGNED:
    {
      if (0) DEBUGF("crypted MDP frame for %s", alloca_tohex_sid(f->destination->sid));

      int nm=crypto_box_curve25519xsalsa20poly1305_BEFORENMBYTES;
      int nb=crypto_box_curve25519xsalsa20poly1305_NONCEBYTES;
      int zb=crypto_box_curve25519xsalsa20poly1305_ZEROBYTES;
      int cz=crypto_box_curve25519xsalsa20poly1305_BOXZEROBYTES;
      
      unsigned char *k=keyring_get_nm_bytes(f->destination->sid, f->source->sid);
      if (!k) 
	RETURN(WHY("I don't have the private key required to decrypt that"));
      
      if (0){
	dump("frame",&f->payload->bytes[f->payload->position],
	     ob_remaining(f->payload));
      }
      
      unsigned char *nonce=ob_get_bytes_ptr(f->payload, nb);
      if (!nonce)
	RETURN(WHYF("Expected %d bytes of nonce", nb));
      
      int cipher_len=ob_remaining(f->payload);
      unsigned char *cipher_text=ob_get_bytes_ptr(f->payload, cipher_len);
      if (!cipher_text)
	RETURN(WHYF("Expected %d bytes of cipher text", cipher_len));
      
      unsigned char plain_block[cipher_len+cz];
      
      bzero(&plain_block[0],cz);
      
      bcopy(cipher_text,&plain_block[cz],cipher_len);
      
      if (0) {
	dump("nm bytes",k,nm);
	dump("nonce",nonce,nb);
	dump("cipher block",plain_block,sizeof(plain_block)); 
      }
      cipher_len+=cz;
      
      if (crypto_box_curve25519xsalsa20poly1305_open_afternm
	  (plain_block,plain_block,cipher_len,nonce,k)) {
	RETURN(WHYF("crypto_box_open_afternm() failed (from %s, to %s, len %d)",
		    alloca_tohex_sid(f->source->sid), alloca_tohex_sid(f->destination->sid), cipher_len));
      }
      
      if (0) dump("plain block",plain_block,sizeof(plain_block));
      
      cipher_len -= zb;
      struct overlay_buffer *plaintext = ob_static(&plain_block[zb], cipher_len);
      ob_limitsize(plaintext,cipher_len);
      int ret=overlay_mdp_decode_header(plaintext, mdp);
      ob_free(plaintext);
      RETURN(ret);
    }    
  }
  RETURN(WHY("Failed to decode mdp payload"));
  OUT();
}

int overlay_saw_mdp_containing_frame(struct overlay_frame *f, time_ms_t now)
{
  IN();
  /* Take frame source and destination and use them to populate mdp->in->{src,dst}
     SIDs.
     Take ports from mdp frame itself.
     Take payload from mdp frame itself.
  */
  overlay_mdp_frame mdp;
  bzero(&mdp, sizeof(overlay_mdp_frame));
  
  mdp.in.queue = f->queue;
  mdp.in.ttl = f->ttl;
  
  /* Get source and destination addresses */
  if (f->destination)
    bcopy(f->destination->sid,mdp.in.dst.sid,SID_SIZE);
  else{
    // pack the broadcast address into the mdp structure, note that we no longer care about the broadcast id
    memset(mdp.in.dst.sid, 0xFF, SID_SIZE);
  }
  bcopy(f->source->sid,mdp.in.src.sid,SID_SIZE);

  /* copy crypto flags from frame so that we know if we need to decrypt or verify it */
  if (overlay_mdp_decrypt(f,&mdp))
    RETURN(-1);

  /* and do something with it! */
  RETURN(overlay_saw_mdp_frame(f, &mdp,now));
  OUT();
}

int overlay_mdp_swap_src_dst(overlay_mdp_frame *mdp)
{
  sockaddr_mdp temp;
  bcopy(&mdp->out.dst,&temp,sizeof(sockaddr_mdp));
  bcopy(&mdp->out.src,&mdp->out.dst,sizeof(sockaddr_mdp));
  bcopy(&temp,&mdp->out.src,sizeof(sockaddr_mdp));
  return 0;
}

static int overlay_saw_mdp_frame(struct overlay_frame *frame, overlay_mdp_frame *mdp, time_ms_t now)
{
  IN();
  int i;
  int match=-1;

  switch(mdp->packetTypeAndFlags&MDP_TYPE_MASK) {
  case MDP_TX: 
    /* Regular MDP frame addressed to us.  Look for matching port binding,
       and if available, push to client.  Else do nothing, or if we feel nice
       send back a connection refused type message? Silence is probably the
       more prudent path.
    */

    if (config.debug.mdprequests) 
      DEBUGF("Received packet with listener (MDP ports: src=%s*:%d, dst=%d)",
	   alloca_tohex(mdp->out.src.sid, 7),
	   mdp->out.src.port,mdp->out.dst.port);

    // TODO pass in dest subscriber as an argument, we should know it by now
    struct subscriber *destination = NULL;
    if (frame)
      destination = frame->destination;
    else if (!is_sid_broadcast(mdp->out.dst.sid)){
      destination = find_subscriber(mdp->out.dst.sid, SID_SIZE, 1);
    }
    
    for(i=0;i<MDP_MAX_BINDINGS;i++)
      {
	if (mdp_bindings[i].port!=mdp->out.dst.port)
	  continue;
	
	if ((!destination) || mdp_bindings[i].subscriber == destination){
	  /* exact match, so stop searching */
	  match=i;
	  break;
	}else if (!mdp_bindings[i].subscriber){
	  /* If we find an "ANY" binding, remember it. But we will prefer an exact match if we find one */
	  match=i;
	}
      }
    
    if (match>-1) {
      struct sockaddr_un addr;

      bcopy(mdp_bindings[match].socket_name,addr.sun_path,mdp_bindings[match].name_len);
      addr.sun_family=AF_UNIX;
      errno=0;
      int len=overlay_mdp_relevant_bytes(mdp);
      int r=sendto(mdp_sock.poll.fd,mdp,len,0,(struct sockaddr*)&addr,sizeof(addr));
      if (r==overlay_mdp_relevant_bytes(mdp)) {	
	RETURN(0);
      }
      WHY("didn't send mdp packet");
      if (errno==ENOENT) {
	/* far-end of socket has died, so drop binding */
	INFOF("Closing dead MDP client '%s'",mdp_bindings[match].socket_name);
	overlay_mdp_releasebindings(&addr,mdp_bindings[match].name_len);
      }
      WHY_perror("sendto(e)");
      RETURN(WHY("Failed to pass received MDP frame to client"));
    } else {
      /* No socket is bound, ignore the packet ... except for magic sockets */
      RETURN(overlay_mdp_try_interal_services(frame, mdp));
    }
    break;
  default:
    RETURN(WHYF("We should only see MDP_TX frames here (MDP message type = 0x%x)",
		mdp->packetTypeAndFlags));
  }

  RETURN(0);
  OUT();
}

int overlay_mdp_dnalookup_reply(const sockaddr_mdp *dstaddr, const unsigned char *resolved_sid, const char *uri, const char *did, const char *name)
{
  overlay_mdp_frame mdpreply;
  bzero(&mdpreply, sizeof mdpreply);
  mdpreply.packetTypeAndFlags = MDP_TX; // outgoing MDP message
  mdpreply.out.queue=OQ_ORDINARY;
  memcpy(mdpreply.out.src.sid, resolved_sid, SID_SIZE);
  mdpreply.out.src.port = MDP_PORT_DNALOOKUP;
  bcopy(dstaddr, &mdpreply.out.dst, sizeof(sockaddr_mdp));
  /* build reply as TOKEN|URI|DID|NAME|<NUL> */
  strbuf b = strbuf_local((char *)mdpreply.out.payload, sizeof mdpreply.out.payload);
  strbuf_tohex(b, resolved_sid, SID_SIZE);
  strbuf_sprintf(b, "|%s|%s|%s|", uri, did, name?name:"");
  if (strbuf_overrun(b))
    return WHY("MDP payload overrun");
  mdpreply.out.payload_length = strbuf_len(b) + 1;
  /* deliver reply */
  return overlay_mdp_dispatch(&mdpreply, 0 /* system generated */, NULL, 0);
}

int overlay_mdp_check_binding(struct subscriber *subscriber, int port, int userGeneratedFrameP,
			      struct sockaddr_un *recvaddr, int recvaddrlen)
{
  /* System generated frames can send anything they want */
  if (!userGeneratedFrameP)
    return 0;

  /* Check if the address is in the list of bound addresses,
     and that the recvaddr matches. */
  
  int i;
  for(i = 0; i < MDP_MAX_BINDINGS; ++i) {
    if (mdp_bindings[i].port != port)
      continue;
    if ((!mdp_bindings[i].subscriber) || mdp_bindings[i].subscriber == subscriber) {
      /* Binding matches, now make sure the sockets match */
      if (  mdp_bindings[i].name_len == recvaddrlen - sizeof(short)
	&&  memcmp(mdp_bindings[i].socket_name, recvaddr->sun_path, recvaddrlen - sizeof(short)) == 0
      ) {
	/* Everything matches, so this unix socket and MDP address combination is valid */
	return 0;
      }
    }
  }

  return WHYF("No such binding: recvaddr=%p %s addr=%s port=%u (0x%x) -- possible spoofing attack",
	recvaddr,
	recvaddr ? alloca_toprint(-1, recvaddr->sun_path, recvaddrlen - sizeof(short)) : "",
	alloca_tohex_sid(subscriber->sid),
	port, port
      );
}

int overlay_mdp_encode_ports(struct overlay_buffer *plaintext, int dst_port, int src_port){
  int port=dst_port << 1;
  if (dst_port==src_port)
    port |= 1;
  if (ob_append_packed_ui32(plaintext, port))
    return -1;

  if (dst_port!=src_port){
    if (ob_append_packed_ui32(plaintext, src_port))
      return -1;
  }
  return 0;
}

static struct overlay_buffer * encrypt_payload(
  struct subscriber *source, 
  struct subscriber *dest, 
  const unsigned char *buffer, int cipher_len){
    
  int nm=crypto_box_curve25519xsalsa20poly1305_BEFORENMBYTES;
  int zb=crypto_box_curve25519xsalsa20poly1305_ZEROBYTES;
  int nb=crypto_box_curve25519xsalsa20poly1305_NONCEBYTES;
  int cz=crypto_box_curve25519xsalsa20poly1305_BOXZEROBYTES;
  
  // generate plain message with leading zero bytes and get ready to cipher it
  // TODO, add support for leading zero's in overlay_buffer's, so we don't need to copy the plain text
  unsigned char plain[zb+cipher_len];
  
  /* zero bytes */
  bzero(&plain[0],zb);
  bcopy(buffer,&plain[zb],cipher_len);
  
  cipher_len+=zb;
  
  struct overlay_buffer *ret = ob_new();
  
  unsigned char *nonce = ob_append_space(ret, nb+cipher_len);
  unsigned char *cipher_text = nonce + nb;
  if (!nonce){
    ob_free(ret);
    return NULL;
  }

  if (generate_nonce(nonce,nb)){
    ob_free(ret);
    WHY("generate_nonce() failed to generate nonce");
    return NULL;
  }
  
  // reserve the high bit of the nonce as a flag for transmitting a shorter nonce.
  nonce[0]&=0x7f;
  
  /* get pre-computed PKxSK bytes (the slow part of auth-cryption that can be
     retained and reused, and use that to do the encryption quickly. */
  unsigned char *k=keyring_get_nm_bytes(source->sid, dest->sid);
  if (!k) {
    ob_free(ret);
    WHY("could not compute Curve25519(NxM)");
    return NULL;
  }
  
  /* Actually authcrypt the payload */
  if (crypto_box_curve25519xsalsa20poly1305_afternm
      (cipher_text,plain,cipher_len,nonce,k)){
    ob_free(ret);
    WHY("crypto_box_afternm() failed");
    return NULL;
  }
  
  if (0) {
    DEBUG("authcrypted mdp frame");
    dump("nm",k,nm);
    dump("plain text",plain,sizeof(plain));
    dump("nonce",nonce,nb);
    dump("cipher text",cipher_text,cipher_len);
  }
  
  /* now shuffle down to get rid of the temporary space that crypto_box
   uses. 
   TODO extend overlay buffer so we don't need this.
   */
  bcopy(&cipher_text[cz],&cipher_text[0],cipher_len-cz);
  ret->position-=cz;
  if (0){
    dump("frame", &ret->bytes[0], ret->position);
  }
  
  return ret;
}

// encrypt or sign the plaintext, then queue the frame for transmission.
int overlay_send_frame(struct overlay_frame *frame, struct overlay_buffer *plaintext){
  
  if (!frame->source)
    frame->source = my_subscriber;
    
  /* Work out the disposition of the frame->  For now we are only worried
     about the crypto matters, and not compression that may be applied
     before encryption (since applying it after is useless as ciphered
     text should have maximum entropy). */
  switch(frame->modifiers) {
  default:
  case OF_CRYPTO_SIGNED|OF_CRYPTO_CIPHERED:
    /* crypted and signed (using CryptoBox authcryption primitive) */
    frame->payload = encrypt_payload(frame->source, frame->destination, ob_ptr(plaintext), ob_position(plaintext));
    if (!frame->payload){
      ob_free(plaintext);
      op_free(frame);
      return -1;
    }
    break;
      
  case OF_CRYPTO_SIGNED:
    // Lets just append some space into the existing payload buffer for the signature, without copying it.
    frame->payload = plaintext;
    ob_makespace(frame->payload,SIGNATURE_BYTES);
    if (crypto_sign_message(frame->source, ob_ptr(frame->payload), frame->payload->allocSize, &frame->payload->position)){
      op_free(frame);
      return -1;
    }
    break;
      
  case 0:
    /* clear text and no signature */
    frame->payload = plaintext;
    break;
  }
  
  if (!frame->destination && frame->ttl>1)
    overlay_broadcast_generate_address(&frame->broadcast_id);
  
  if (overlay_payload_enqueue(frame)){
    op_free(frame);
    return -1;
  }
  
  return 0;
}

/* Construct MDP packet frame from overlay_mdp_frame structure
   (need to add return address from bindings list, and copy
   payload etc).
   This is for use by the SERVER. 
   Clients should use overlay_mdp_send()
 */
int overlay_mdp_dispatch(overlay_mdp_frame *mdp,int userGeneratedFrameP,
			 struct sockaddr_un *recvaddr,int recvaddrlen)
{
  IN();

  if (mdp->out.payload_length > sizeof(mdp->out.payload))
    FATAL("Payload length is past the end of the buffer");

  struct subscriber *source=NULL;
  struct subscriber *destination=NULL;
  
  if (is_sid_any(mdp->out.src.sid)){
    /* set source to ourselves */
    source = my_subscriber;
    bcopy(source->sid, mdp->out.src.sid, SID_SIZE);
  }else if (is_sid_broadcast(mdp->out.src.sid)){
    /* Nope, I'm sorry but we simply can't send packets from 
     * broadcast addresses. */
    RETURN(WHY("Packet had broadcast address as source address"));
  }else{
    // assume all local identities have already been unlocked and marked as SELF.
    source = find_subscriber(mdp->out.src.sid, SID_SIZE, 0);
    if (!source){
      RETURN(WHYF("Possible spoofing attempt, tried to send a packet from %s, which is an unknown SID", alloca_tohex_sid(mdp->out.src.sid)));
    }
    if (source->reachable!=REACHABLE_SELF){
      RETURN(WHYF("Possible spoofing attempt, tried to send a packet from %s", alloca_tohex_sid(mdp->out.src.sid)));
    }
  }
  
  if (overlay_mdp_check_binding(source, mdp->out.src.port, userGeneratedFrameP,
				recvaddr, recvaddrlen)){
    RETURN(overlay_mdp_reply_error
	   (mdp_sock.poll.fd,
	    (struct sockaddr_un *)recvaddr,
	    recvaddrlen,8,
	    "Source address is invalid (you must bind to a source address before"
	    " you can send packets"));
  }
  
  /* Work out if destination is broadcast or not */
  if (is_sid_broadcast(mdp->out.dst.sid)){
    /* broadcast packets cannot be encrypted, so complain if MDP_NOCRYPT
     flag is not set. Also, MDP_NOSIGN must also be applied, until
     NaCl cryptobox keys can be used for signing. */	
    if (!(mdp->packetTypeAndFlags&MDP_NOCRYPT))
      RETURN(overlay_mdp_reply_error(mdp_sock.poll.fd,
				     recvaddr,recvaddrlen,5,
				     "Broadcast packets cannot be encrypted "));
  }else{
    destination = find_subscriber(mdp->out.dst.sid, SID_SIZE, 1);
    // should we reply with an error if the destination is not currently routable?
  }
  
  if (mdp->out.ttl == 0) 
    mdp->out.ttl = PAYLOAD_TTL_DEFAULT;
  else if (mdp->out.ttl > PAYLOAD_TTL_MAX) {
    RETURN(overlay_mdp_reply_error(mdp_named.poll.fd,
				    recvaddr,recvaddrlen,9,
				    "TTL out of range"));
  }
  
  if (mdp->out.queue == 0)
    mdp->out.queue = OQ_ORDINARY;
    
  if (!destination || destination->reachable == REACHABLE_SELF){
    /* Packet is addressed to us / broadcast, we should process it first. */
    overlay_saw_mdp_frame(NULL,mdp,gettime_ms());
    if (destination) {
      /* Is local, and is not broadcast, so shouldn't get sent out
	 on the wire. */
      RETURN(0);
    }
  }
  
  int modifiers=0;
  
  switch(mdp->packetTypeAndFlags&(MDP_NOCRYPT|MDP_NOSIGN)) {
  case 0:
    // default to encrypted and authenticated
    modifiers=OF_CRYPTO_SIGNED|OF_CRYPTO_CIPHERED;
    break;
  case MDP_NOCRYPT: 
    // sign it, but don't encrypt it.
    modifiers=OF_CRYPTO_SIGNED;
    break;
  case MDP_NOSIGN|MDP_NOCRYPT:
    // just send the payload unmodified
    modifiers=0; 
    break;
  case MDP_NOSIGN: 
    /* ciphered, but not signed.
     This means we don't use CryptoBox, but rather a more compact means
     of representing the ciphered stream segment.
     */
     // fall through
  default:
    RETURN(WHY("Not implemented"));
  };
  
  // copy the plain text message into a new buffer, with the wire encoded port numbers
  struct overlay_buffer *plaintext=ob_new();
  if (!plaintext)
    RETURN(-1);
  
  if (overlay_mdp_encode_ports(plaintext, mdp->out.dst.port, mdp->out.src.port)){
    ob_free(plaintext);
    RETURN (-1);
  }
  if (ob_append_bytes(plaintext, mdp->out.payload, mdp->out.payload_length)){
    ob_free(plaintext);
    RETURN(-1);
  }
  
  /* Prepare the overlay frame for dispatch */
  struct overlay_frame *frame = emalloc_zero(sizeof(struct overlay_frame));
  if (!frame){
    ob_free(plaintext);
    RETURN(-1);
  }
  
  frame->source = source;
  frame->destination = destination;
  frame->ttl = mdp->out.ttl;
  frame->queue = mdp->out.queue;
  frame->type=OF_TYPE_DATA;
  frame->prev=NULL;
  frame->next=NULL;
  frame->modifiers=modifiers;
  
  RETURN(overlay_send_frame(frame, plaintext));
  OUT();
}

<<<<<<< HEAD
static int search_subscribers(struct subscriber *subscriber, void *context){
  overlay_mdp_addrlist *response = context;
  
  if (response->mode == MDP_ADDRLIST_MODE_SELF && subscriber->reachable != REACHABLE_SELF){
    return 0;
=======
int mdp_client_socket=-1;
int overlay_mdp_send(overlay_mdp_frame *mdp,int flags,int timeout_ms)
{
  socklen_t socklen;
  int len;
  
  if (mdp_client_socket==-1) 
      if (overlay_mdp_client_init() != 0)
	  return -1;

  /* Minimise frame length to save work and prevent accidental disclosure of
     memory contents. */
  len=overlay_mdp_relevant_bytes(mdp);
  if (len<0) return WHY("MDP frame invalid (could not compute length)");

  /* Construct name of socket to send to. */
  struct sockaddr_un name;

  socket_setname(&name, confValueGet("mdp.socket",DEFAULT_MDP_SOCKET_NAME), &socklen);
  
  set_nonblock(mdp_client_socket);
  int result=sendto(mdp_client_socket, mdp, len, 0,
		    (struct sockaddr *)&name, socklen);
  set_block(mdp_client_socket);
  if (result<0) {
    mdp->packetTypeAndFlags=MDP_ERROR;
    mdp->error.error=1;
    snprintf(mdp->error.message,128,"Error sending frame to MDP server.");
    return WHY_perror("sendto(f)");
  } else {
    if (!(flags&MDP_AWAITREPLY)) {       
      return 0;
    }
  }

  if (overlay_mdp_client_poll(timeout_ms)<=0){
    /* Timeout */
    mdp->packetTypeAndFlags=MDP_ERROR;
    mdp->error.error=1;
    snprintf(mdp->error.message,128,"Timeout waiting for reply to MDP packet (packet was successfully sent).");    
    return -1; /* WHY("Timeout waiting for server response"); */
>>>>>>> fd1f91db
  }
  
  if (response->mode == MDP_ADDRLIST_MODE_ROUTABLE_PEERS && 
      (!(subscriber->reachable &REACHABLE))){
    return 0;
  }
<<<<<<< HEAD
    
  if (response->mode == MDP_ADDRLIST_MODE_ALL_PEERS &&
      subscriber->reachable == REACHABLE_SELF){
    return 0;
  }
  
  if (response->server_sid_count++ >= response->first_sid && 
      response->frame_sid_count < MDP_MAX_SID_REQUEST) {
    memcpy(response->sids[response->frame_sid_count++], subscriber->sid, SID_SIZE);
  }
  
=======
}

int overlay_mdp_client_init()
{
  if (mdp_client_socket != -1)
    return 0;
  
  /* Open socket to MDP server (thus connection is always local) */
  mdp_client_socket = socket(AF_UNIX, SOCK_DGRAM, 0);
  if (mdp_client_socket < 0) {
    WHY_perror("socket");
    return WHY("Could not open socket to MDP server");
  }

  /* Bind to a random name, but cache it for later use */
  struct sockaddr_un name;
  socklen_t len;
  unsigned int random_value;
  if (overlay_mdp_client_socket_path[0] == 0) {
    if (urandombytes((unsigned char *)&random_value,sizeof(unsigned int)))
      return WHY("urandombytes() failed");

    snprintf(overlay_mdp_client_socket_path, sizeof(overlay_mdp_client_socket_path),
	     "mdp-client-%d-%08x.socket", getpid(), random_value);
    if(debug & DEBUG_IO) DEBUGF("MDP client socket name='%s'",overlay_mdp_client_socket_path);
  }
  
  socket_setname(&name, overlay_mdp_client_socket_path, &len);
  unlink(name.sun_path);
  int r=bind(mdp_client_socket, (struct sockaddr *)&name, len);
  if (r) {
    WHY_perror("bind");
    return WHY("Could not bind MDP client socket to file name");
  }

  int send_buffer_size=128*1024;
  if (setsockopt(mdp_client_socket, SOL_SOCKET, SO_RCVBUF, 
		 &send_buffer_size, sizeof(send_buffer_size)) == -1)
    WARN_perror("setsockopt");
  
  return 0;
}

int overlay_mdp_client_done()
{
  if (mdp_client_socket!=-1) {
    /* Tell MDP server to release all our bindings */
    overlay_mdp_frame mdp;
    mdp.packetTypeAndFlags=MDP_GOODBYE;
    overlay_mdp_send(&mdp,0,0);
  }

  if (overlay_mdp_client_socket_path[0] != 0)
    unlink(overlay_mdp_client_socket_path);
  if (mdp_client_socket!=-1)
    close(mdp_client_socket);
  mdp_client_socket=-1;
>>>>>>> fd1f91db
  return 0;
}

int overlay_mdp_address_list(overlay_mdp_addrlist *request, overlay_mdp_addrlist *response){
  if (config.debug.mdprequests)
    DEBUGF("MDP_GETADDRS first_sid=%u mode=%d", request->first_sid, request->mode);
  
  /* Prepare reply packet */
  response->mode = request->mode;
  response->first_sid = request->first_sid;
  response->frame_sid_count = 0;
  
  /* Populate with SIDs */
  enum_subscribers(NULL, search_subscribers, response);
  
  response->last_sid = response->first_sid + response->frame_sid_count - 1;
  
  if (config.debug.mdprequests)
    DEBUGF("reply MDP_ADDRLIST first_sid=%u last_sid=%u frame_sid_count=%u server_sid_count=%u",
	   response->first_sid,
	   response->last_sid,
	   response->frame_sid_count,
	   response->server_sid_count
	   );
  return 0;
}

struct routing_state{
  struct sockaddr_un *recvaddr_un;
  socklen_t recvaddrlen;
  int fd;
};

static int routing_table(struct subscriber *subscriber, void *context){
  struct routing_state *state = (struct routing_state *)context;
  overlay_mdp_frame reply;
  bzero(&reply, sizeof(overlay_mdp_frame));
  
  struct overlay_route_record *r=(struct overlay_route_record *)&reply.out.payload;
  reply.packetTypeAndFlags=MDP_TX;
  reply.out.payload_length=sizeof(struct overlay_route_record);
  memcpy(r->sid, subscriber->sid, SID_SIZE);
  r->reachable = subscriber->reachable;
  
  if (subscriber->reachable==REACHABLE_INDIRECT && subscriber->next_hop)
    memcpy(r->neighbour, subscriber->next_hop->sid, SID_SIZE);
  if (subscriber->reachable & REACHABLE_DIRECT 
    && subscriber->destination 
    && subscriber->destination->interface)
    strcpy(r->interface_name, subscriber->destination->interface->name);
  else
    r->interface_name[0]=0;
  overlay_mdp_reply(mdp_named.poll.fd, state->recvaddr_un, state->recvaddrlen, &reply);
  return 0;
}

struct scan_state{
  struct sched_ent alarm;
  overlay_interface *interface;
  uint32_t current;
  uint32_t last;
};
struct scan_state scans[OVERLAY_MAX_INTERFACES];

static void overlay_mdp_scan(struct sched_ent *alarm)
{
  struct sockaddr_in addr={
    .sin_family=AF_INET,
    .sin_port=htons(PORT_DNA),
  };
  struct scan_state *state = (struct scan_state *)alarm;
  uint32_t stop = state->last;
  if (stop - state->current > 25)
    stop = state->current+25;
  
  while(state->current <= stop){
    addr.sin_addr.s_addr=htonl(state->current);
    if (addr.sin_addr.s_addr != state->interface->address.sin_addr.s_addr){
      struct network_destination *destination = create_unicast_destination(addr, state->interface);
      if (!destination)
	break;
      int ret = overlay_send_probe(NULL, destination, OQ_ORDINARY);
      release_destination_ref(destination);
      if (ret)
	break;
    }
    state->current++;
  }
  
  if (state->current <= state->last){
    alarm->alarm=gettime_ms()+500;
    schedule(alarm);
  }else{
    DEBUG("Scan completed");
    state->interface=NULL;
    state->current=0;
    state->last=0;
  }
}

void overlay_mdp_poll(struct sched_ent *alarm)
{
  if (alarm->poll.revents & POLLIN) {
    unsigned char buffer[16384];
    int ttl;
    unsigned char recvaddrbuffer[1024];
    struct sockaddr *recvaddr=(struct sockaddr *)&recvaddrbuffer[0];
    socklen_t recvaddrlen=sizeof(recvaddrbuffer);
    struct sockaddr_un *recvaddr_un=NULL;

    ttl=-1;
    bzero((void *)recvaddrbuffer,sizeof(recvaddrbuffer));
    
    ssize_t len = recvwithttl(alarm->poll.fd,buffer,sizeof(buffer),&ttl, recvaddr, &recvaddrlen);
    recvaddr_un=(struct sockaddr_un *)recvaddr;

    if (len>0) {
      /* Look at overlay_mdp_frame we have received */
      overlay_mdp_frame *mdp=(overlay_mdp_frame *)&buffer[0];      
      unsigned int mdp_type = mdp->packetTypeAndFlags & MDP_TYPE_MASK;

      switch (mdp_type) {
      case MDP_GOODBYE:
	if (config.debug.mdprequests) DEBUG("MDP_GOODBYE");
	overlay_mdp_releasebindings(recvaddr_un,recvaddrlen);
	return;
	  
      case MDP_ROUTING_TABLE:
	{
	  struct routing_state state={
	    .recvaddr_un=recvaddr_un,
	    .recvaddrlen=recvaddrlen,
	  };
	  
	  enum_subscribers(NULL, routing_table, &state);
	  
	}
	return;
      
      case MDP_GETADDRS:
	{
	  overlay_mdp_frame mdpreply;
	  bzero(&mdpreply, sizeof(overlay_mdp_frame));
	  mdpreply.packetTypeAndFlags = MDP_ADDRLIST;
	  if (!overlay_mdp_address_list(&mdp->addrlist, &mdpreply.addrlist))
	  /* Send back to caller */
	    overlay_mdp_reply(alarm->poll.fd,
			      (struct sockaddr_un *)recvaddr,recvaddrlen,
			      &mdpreply);
	    
	  return;
	}
	break;
	  
      case MDP_TX: /* Send payload (and don't treat it as system privileged) */
	if (config.debug.mdprequests) DEBUG("MDP_TX");
	  
	// Dont allow mdp clients to send very high priority payloads
	if (mdp->out.queue<=OQ_MESH_MANAGEMENT)
	  mdp->out.queue=OQ_ORDINARY;
	overlay_mdp_dispatch(mdp,1,(struct sockaddr_un*)recvaddr,recvaddrlen);
	return;
	break;
	  
      case MDP_BIND: /* Bind to port */
	{
	  if (config.debug.mdprequests) DEBUG("MDP_BIND");
	  
	  struct subscriber *subscriber=NULL;
	  /* Make sure source address is either all zeros (listen on all), or a valid
	   local address */
	  
	  if (!is_sid_any(mdp->bind.sid)){
	    subscriber = find_subscriber(mdp->bind.sid, SID_SIZE, 0);
	    if ((!subscriber) || subscriber->reachable != REACHABLE_SELF){
	      WHYF("Invalid bind request for sid=%s", alloca_tohex_sid(mdp->bind.sid));
	      /* Source address is invalid */
	      overlay_mdp_reply_error(alarm->poll.fd, recvaddr_un, recvaddrlen, 7,
					     "Bind address is not valid (must be a local MDP address, or all zeroes).");
	      return;
	    }
	    
	  }
	  if (overlay_mdp_process_bind_request(alarm->poll.fd, subscriber, mdp->bind.port,
					       mdp->packetTypeAndFlags, recvaddr_un, recvaddrlen))
	    overlay_mdp_reply_error(alarm->poll.fd,recvaddr_un,recvaddrlen,3, "Port already in use");
	  else
	    overlay_mdp_reply_ok(alarm->poll.fd,recvaddr_un,recvaddrlen,"Port bound");
	  return;
	}
	break;
	  
      case MDP_SCAN:
	{
	  struct overlay_mdp_scan *scan = (struct overlay_mdp_scan *)&mdp->raw;
	  time_ms_t start=gettime_ms();
	  
	  if (scan->addr.s_addr==0){
	    int i=0;
	    for (i=0;i<OVERLAY_MAX_INTERFACES;i++){
	      // skip any interface that is already being scanned
	      if (scans[i].interface)
		continue;
	      
	      struct overlay_interface *interface = &overlay_interfaces[i];
	      if (interface->state!=INTERFACE_STATE_UP)
		continue;
	      
	      scans[i].interface = interface;
	      scans[i].current = ntohl(interface->address.sin_addr.s_addr & interface->netmask.s_addr)+1;
	      scans[i].last = ntohl(interface->destination->address.sin_addr.s_addr)-1;
	      if (scans[i].last - scans[i].current>0x10000){
		INFOF("Skipping scan on interface %s as the address space is too large",interface->name);
		continue;
	      }
	      scans[i].alarm.alarm=start;
	      scans[i].alarm.function=overlay_mdp_scan;
	      start+=100;
	      schedule(&scans[i].alarm);
	    }
	  }else{
	    struct overlay_interface *interface = overlay_interface_find(scan->addr, 1);
	    if (!interface){
	      overlay_mdp_reply_error(alarm->poll.fd,recvaddr_un,recvaddrlen, 1, "Unable to find matching interface");
	      return;
	    }
	    int i = interface - overlay_interfaces;
	    
	    if (!scans[i].interface){
	      scans[i].interface = interface;
	      scans[i].current = ntohl(scan->addr.s_addr);
	      scans[i].last = ntohl(scan->addr.s_addr);
	      scans[i].alarm.alarm=start;
	      scans[i].alarm.function=overlay_mdp_scan;
	      schedule(&scans[i].alarm);
	    }
	  }
	  
	  overlay_mdp_reply_ok(alarm->poll.fd,recvaddr_un,recvaddrlen,"Scan initiated");
	}
	break;
	
      default:
	/* Client is not allowed to send any other frame type */
	WARNF("Unsupported MDP frame type: %d", mdp_type);
	mdp->packetTypeAndFlags=MDP_ERROR;
	mdp->error.error=2;
	snprintf(mdp->error.message,128,"Illegal request type.  Clients may use only MDP_TX or MDP_BIND.");
	int len=4+4+strlen(mdp->error.message)+1;
	errno=0;
	/* We ignore the result of the following, because it is just sending an
	   error message back to the client.  If this fails, where would we report
	   the error to? My point exactly. */
	sendto(alarm->poll.fd,mdp,len,0,(struct sockaddr *)recvaddr,recvaddrlen);
      }
    }
  }
  
  if (alarm->poll.revents & (POLLHUP | POLLERR)) {
    INFO("Error on mdp socket");
  }
  return;
}<|MERGE_RESOLUTION|>--- conflicted
+++ resolved
@@ -20,12 +20,8 @@
 #include <sys/types.h>
 #include <sys/stat.h>
 #include "serval.h"
-<<<<<<< HEAD
 #include "conf.h"
 #include "str.h"
-=======
-#include "socket.h"
->>>>>>> fd1f91db
 #include "strbuf.h"
 #include "overlay_buffer.h"
 #include "overlay_address.h"
@@ -33,18 +29,8 @@
 #include "mdp_client.h"
 #include "crypto.h"
 
-<<<<<<< HEAD
-struct profile_total mdp_stats={.name="overlay_mdp_poll"};
-
-struct sched_ent mdp_abstract={
-  .function = overlay_mdp_poll,
-  .stats = &mdp_stats,
-};
-
-struct sched_ent mdp_named={
-  .function = overlay_mdp_poll,
-  .stats = &mdp_stats,
-};
+static struct profile_total mdp_stats = { .name="overlay_mdp_poll" };
+static struct sched_ent mdp_sock = STRUCT_SCHED_ENT_UNUSED;
 
 static int overlay_saw_mdp_frame(struct overlay_frame *frame, overlay_mdp_frame *mdp, time_ms_t now);
 
@@ -81,119 +67,39 @@
     }
   }
 }
-=======
-static char overlay_mdp_client_socket_path[1024] = { 0 };
-
-struct sched_ent mdp_sock;
-static struct profile_total mdp_stats;
->>>>>>> fd1f91db
 
 int overlay_mdp_setup_sockets()
 {
-  struct sockaddr_un name;
-  socklen_t len;
-  
-  /* Clean old socket files from instance directory. */
+  struct sockaddr_un addr;
+  socklen_t addrlen;
+  
+  /* Delete stale socket files from instance directory. */
   overlay_mdp_clean_socket_files();
-  
-  name.sun_family = AF_UNIX;
-  
-<<<<<<< HEAD
-#ifndef HAVE_LINUX_IF_H
-  /* Abstrack name space (i.e., non-file represented) unix domain sockets are a
-     linux-only thing. */
-  mdp_abstract.poll.fd = -1;
-#else
-  if (mdp_abstract.poll.fd<=0) {
-    /* Abstract name space unix sockets is a special Linux thing, which is
-       convenient for us because Android is Linux, but does not have a shared
-       writable path that is on a UFS partition, so we cannot use traditional
-       named unix domain sockets. So the abstract name space gives us a solution. */
-    name.sun_path[0]=0;
-    /* XXX The 100 should be replaced with the actual maximum allowed.
-       Apparently POSIX requires it to be at least 100, but I would still feel
-       more comfortable with using the appropriate constant. */
-    if (!form_serval_instance_path(&name.sun_path[0], sizeof name.sun_path, "mdp.socket"))
-      return WHY("Cannot construct name of unix domain socket.");
-    len = 1+strlen(&name.sun_path[1]) + sizeof(name.sun_family);
-    
-    mdp_abstract.poll.fd = socket(AF_UNIX, SOCK_DGRAM, 0);
-    if (mdp_abstract.poll.fd>-1) {
-      int reuseP=1;
-      if (setsockopt( mdp_abstract.poll.fd, SOL_SOCKET, SO_REUSEADDR, &reuseP, sizeof(reuseP)) == -1) {
-	WARN_perror("setsockopt(SO_REUSEADDR)");
-	WARN("Could not set socket reuse addresses");
-      }
-      if (bind(mdp_abstract.poll.fd, (struct sockaddr *)&name, len) == -1) {
-	WARN_perror("bind");
-	close(mdp_abstract.poll.fd);
-	mdp_abstract.poll.fd = -1;
-	WARN("bind of abstract name space socket failed (not a problem on non-linux systems)");
-      }
-      int send_buffer_size=64*1024;    
-      if (setsockopt(mdp_abstract.poll.fd, SOL_SOCKET, SO_SNDBUF, &send_buffer_size, sizeof(send_buffer_size)) == -1)
-	WARN_perror("setsockopt(SO_SNDBUF)");
-      mdp_abstract.poll.events = POLLIN;
-      watch(&mdp_abstract);
-    } 
-  }
-#endif
-  if (mdp_named.poll.fd<=0) {
-    if (!form_serval_instance_path(&name.sun_path[0], sizeof name.sun_path, "mdp.socket"))
-      return WHY("Cannot construct name of unix domain socket.");
-    unlink(&name.sun_path[0]);
-    len = 0+strlen(&name.sun_path[0]) + sizeof(name.sun_family)+1;
-    mdp_named.poll.fd = socket(AF_UNIX, SOCK_DGRAM, 0);
-    if (mdp_named.poll.fd>-1) {
-      int reuseP=1;
-      if(setsockopt( mdp_named.poll.fd, SOL_SOCKET, SO_REUSEADDR, &reuseP, sizeof(reuseP)) == -1) {
-	WARN_perror("setsockopt(SO_REUSEADDR)");
-	WARN("Could not set socket reuse addresses");
-      }
-      if (bind(mdp_named.poll.fd, (struct sockaddr *)&name, len) == -1) {
-	WARN_perror("bind");
-	close(mdp_named.poll.fd);
-	mdp_named.poll.fd = -1;
-	WARN("Could not bind named unix domain socket");
-      }
-      int send_buffer_size=64*1024;    
-      if (setsockopt(mdp_named.poll.fd, SOL_SOCKET, SO_RCVBUF, &send_buffer_size, sizeof(send_buffer_size)) == -1)
-	WARN_perror("setsockopt(SO_RCVBUF)");
-      mdp_named.function = overlay_mdp_poll;
-      mdp_named.stats = &mdp_stats;
-      mdp_named.poll.events = POLLIN;
-      watch(&mdp_named);
-=======
-  if (mdp_sock.function != NULL)
-    return 0;
-  
-  socket_setname(&name, confValueGet("mdp.socket",DEFAULT_MDP_SOCKET_NAME), &len);
-    
-  mdp_sock.poll.fd = socket(AF_UNIX, SOCK_DGRAM, 0);
-  if (mdp_sock.poll.fd>-1) {
-    int reuseP=1;
-    if (setsockopt( mdp_sock.poll.fd, SOL_SOCKET, SO_REUSEADDR, &reuseP, sizeof(reuseP)) == -1) {
-      WARN_perror("setsockopt(SO_REUSEADDR)");
-      WARN("Could not set socket reuse addresses");
-    }
-    if (bind(mdp_sock.poll.fd, (struct sockaddr *)&name, len) == -1) {
-      WARN_perror("bind");
+
+  if (mdp_sock.poll.fd == -1) {
+    if (socket_setname(&addr, "mdp.socket", &addrlen) == -1)
+      return -1;
+    if ((mdp_sock.poll.fd = esocket(AF_UNIX, SOCK_DGRAM, 0)) == -1)
+      return -1;
+    if (socket_set_reuseaddr(mdp_sock.poll.fd, 1) == -1)
+      WARN("Could not set socket to reuse addresses");
+    if (socket_bind(mdp_sock.poll.fd, (struct sockaddr *)&addr, addrlen) == -1) {
       close(mdp_sock.poll.fd);
       mdp_sock.poll.fd = -1;
-      WARN("bind of abstract name space socket failed (not a problem on non-linux systems)");
->>>>>>> fd1f91db
-    }
-    int send_buffer_size=64*1024;    
-    if (setsockopt(mdp_sock.poll.fd, SOL_SOCKET, SO_SNDBUF, &send_buffer_size, sizeof(send_buffer_size)) == -1)
-      WARN_perror("setsockopt(SO_SNDBUF)");
+      return -1;
+    }
+    socket_set_rcvbufsize(mdp_sock.poll.fd, 64 * 1024);
+    /*
+    int buffer_size = 64 * 1024;    
+    if (setsockopt(mdp_sock.poll.fd, SOL_SOCKET, SO_SNDBUF, &buffer_size, sizeof(buffer_size)) == -1)
+      WARNF_perror("setsockopt(%d,SOL_SOCKET,SO_SNDBUF,&%d,%d)", mdp_sock.poll.fd, buffer_size, sizeof buffer_size);
+    */
     mdp_sock.function = overlay_mdp_poll;
-    mdp_sock.stats->name = "overlay_mdp_poll";
+    mdp_sock.stats = &mdp_stats;
     mdp_sock.poll.events = POLLIN;
     watch(&mdp_sock);
   }
-
   return 0;
-  
 }
 
 #define MDP_MAX_BINDINGS 100
@@ -816,9 +722,7 @@
   if (mdp->out.ttl == 0) 
     mdp->out.ttl = PAYLOAD_TTL_DEFAULT;
   else if (mdp->out.ttl > PAYLOAD_TTL_MAX) {
-    RETURN(overlay_mdp_reply_error(mdp_named.poll.fd,
-				    recvaddr,recvaddrlen,9,
-				    "TTL out of range"));
+    RETURN(overlay_mdp_reply_error(mdp_sock.poll.fd, recvaddr,recvaddrlen,9, "TTL out of range"));
   }
   
   if (mdp->out.queue == 0)
@@ -893,62 +797,17 @@
   OUT();
 }
 
-<<<<<<< HEAD
 static int search_subscribers(struct subscriber *subscriber, void *context){
   overlay_mdp_addrlist *response = context;
   
   if (response->mode == MDP_ADDRLIST_MODE_SELF && subscriber->reachable != REACHABLE_SELF){
     return 0;
-=======
-int mdp_client_socket=-1;
-int overlay_mdp_send(overlay_mdp_frame *mdp,int flags,int timeout_ms)
-{
-  socklen_t socklen;
-  int len;
-  
-  if (mdp_client_socket==-1) 
-      if (overlay_mdp_client_init() != 0)
-	  return -1;
-
-  /* Minimise frame length to save work and prevent accidental disclosure of
-     memory contents. */
-  len=overlay_mdp_relevant_bytes(mdp);
-  if (len<0) return WHY("MDP frame invalid (could not compute length)");
-
-  /* Construct name of socket to send to. */
-  struct sockaddr_un name;
-
-  socket_setname(&name, confValueGet("mdp.socket",DEFAULT_MDP_SOCKET_NAME), &socklen);
-  
-  set_nonblock(mdp_client_socket);
-  int result=sendto(mdp_client_socket, mdp, len, 0,
-		    (struct sockaddr *)&name, socklen);
-  set_block(mdp_client_socket);
-  if (result<0) {
-    mdp->packetTypeAndFlags=MDP_ERROR;
-    mdp->error.error=1;
-    snprintf(mdp->error.message,128,"Error sending frame to MDP server.");
-    return WHY_perror("sendto(f)");
-  } else {
-    if (!(flags&MDP_AWAITREPLY)) {       
-      return 0;
-    }
-  }
-
-  if (overlay_mdp_client_poll(timeout_ms)<=0){
-    /* Timeout */
-    mdp->packetTypeAndFlags=MDP_ERROR;
-    mdp->error.error=1;
-    snprintf(mdp->error.message,128,"Timeout waiting for reply to MDP packet (packet was successfully sent).");    
-    return -1; /* WHY("Timeout waiting for server response"); */
->>>>>>> fd1f91db
   }
   
   if (response->mode == MDP_ADDRLIST_MODE_ROUTABLE_PEERS && 
       (!(subscriber->reachable &REACHABLE))){
     return 0;
   }
-<<<<<<< HEAD
     
   if (response->mode == MDP_ADDRLIST_MODE_ALL_PEERS &&
       subscriber->reachable == REACHABLE_SELF){
@@ -960,65 +819,6 @@
     memcpy(response->sids[response->frame_sid_count++], subscriber->sid, SID_SIZE);
   }
   
-=======
-}
-
-int overlay_mdp_client_init()
-{
-  if (mdp_client_socket != -1)
-    return 0;
-  
-  /* Open socket to MDP server (thus connection is always local) */
-  mdp_client_socket = socket(AF_UNIX, SOCK_DGRAM, 0);
-  if (mdp_client_socket < 0) {
-    WHY_perror("socket");
-    return WHY("Could not open socket to MDP server");
-  }
-
-  /* Bind to a random name, but cache it for later use */
-  struct sockaddr_un name;
-  socklen_t len;
-  unsigned int random_value;
-  if (overlay_mdp_client_socket_path[0] == 0) {
-    if (urandombytes((unsigned char *)&random_value,sizeof(unsigned int)))
-      return WHY("urandombytes() failed");
-
-    snprintf(overlay_mdp_client_socket_path, sizeof(overlay_mdp_client_socket_path),
-	     "mdp-client-%d-%08x.socket", getpid(), random_value);
-    if(debug & DEBUG_IO) DEBUGF("MDP client socket name='%s'",overlay_mdp_client_socket_path);
-  }
-  
-  socket_setname(&name, overlay_mdp_client_socket_path, &len);
-  unlink(name.sun_path);
-  int r=bind(mdp_client_socket, (struct sockaddr *)&name, len);
-  if (r) {
-    WHY_perror("bind");
-    return WHY("Could not bind MDP client socket to file name");
-  }
-
-  int send_buffer_size=128*1024;
-  if (setsockopt(mdp_client_socket, SOL_SOCKET, SO_RCVBUF, 
-		 &send_buffer_size, sizeof(send_buffer_size)) == -1)
-    WARN_perror("setsockopt");
-  
-  return 0;
-}
-
-int overlay_mdp_client_done()
-{
-  if (mdp_client_socket!=-1) {
-    /* Tell MDP server to release all our bindings */
-    overlay_mdp_frame mdp;
-    mdp.packetTypeAndFlags=MDP_GOODBYE;
-    overlay_mdp_send(&mdp,0,0);
-  }
-
-  if (overlay_mdp_client_socket_path[0] != 0)
-    unlink(overlay_mdp_client_socket_path);
-  if (mdp_client_socket!=-1)
-    close(mdp_client_socket);
-  mdp_client_socket=-1;
->>>>>>> fd1f91db
   return 0;
 }
 
@@ -1071,7 +871,7 @@
     strcpy(r->interface_name, subscriber->destination->interface->name);
   else
     r->interface_name[0]=0;
-  overlay_mdp_reply(mdp_named.poll.fd, state->recvaddr_un, state->recvaddrlen, &reply);
+  overlay_mdp_reply(mdp_sock.poll.fd, state->recvaddr_un, state->recvaddrlen, &reply);
   return 0;
 }
 
